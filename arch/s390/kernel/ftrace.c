--- conflicted
+++ resolved
@@ -81,20 +81,6 @@
 
 #ifdef CONFIG_MODULES
 static char *ftrace_plt;
-<<<<<<< HEAD
-
-asm(
-	"	.data\n"
-	"ftrace_plt_template:\n"
-	"	basr	%r1,%r0\n"
-	"	lg	%r1,0f-.(%r1)\n"
-	"	br	%r1\n"
-	"0:	.quad	ftrace_caller\n"
-	"ftrace_plt_template_end:\n"
-	"	.previous\n"
-);
-=======
->>>>>>> df0cc57e
 #endif /* CONFIG_MODULES */
 
 static const char *ftrace_shared_hotpatch_trampoline(const char **end)
@@ -120,11 +106,7 @@
 
 bool ftrace_need_init_nop(void)
 {
-<<<<<<< HEAD
-	return ftrace_shared_hotpatch_trampoline(NULL);
-=======
 	return true;
->>>>>>> df0cc57e
 }
 
 int ftrace_init_nop(struct module *mod, struct dyn_ftrace *rec)
@@ -183,29 +165,6 @@
 	return 0;
 }
 
-<<<<<<< HEAD
-static void ftrace_generate_nop_insn(struct ftrace_insn *insn)
-{
-	/* brcl 0,0 */
-	insn->opc = 0xc004;
-	insn->disp = 0;
-}
-
-static void ftrace_generate_call_insn(struct ftrace_insn *insn,
-				      unsigned long ip)
-{
-	unsigned long target;
-
-	/* brasl r0,ftrace_caller */
-	target = FTRACE_ADDR;
-#ifdef CONFIG_MODULES
-	if (is_module_addr((void *)ip))
-		target = (unsigned long)ftrace_plt;
-#endif /* CONFIG_MODULES */
-	insn->opc = 0xc005;
-	insn->disp = (target - ip) / 2;
-}
-
 static void brcl_disable(void *brcl)
 {
 	u8 op = 0x04; /* set mask field to zero */
@@ -215,64 +174,17 @@
 
 int ftrace_make_nop(struct module *mod, struct dyn_ftrace *rec,
 		    unsigned long addr)
-=======
-static void brcl_disable(void *brcl)
->>>>>>> df0cc57e
-{
-	u8 op = 0x04; /* set mask field to zero */
-
-<<<<<<< HEAD
-	if (ftrace_shared_hotpatch_trampoline(NULL)) {
-		brcl_disable((void *)rec->ip);
-		return 0;
-	}
-
-	if (copy_from_kernel_nofault(&old, (void *) rec->ip, sizeof(old)))
-		return -EFAULT;
-	/* Replace ftrace call with a nop. */
-	ftrace_generate_call_insn(&orig, rec->ip);
-	ftrace_generate_nop_insn(&new);
-=======
+{
+	brcl_disable((void *)rec->ip);
+	return 0;
+}
+
+static void brcl_enable(void *brcl)
+{
+	u8 op = 0xf4; /* set mask field to all ones */
+
 	s390_kernel_write((char *)brcl + 1, &op, sizeof(op));
 }
->>>>>>> df0cc57e
-
-int ftrace_make_nop(struct module *mod, struct dyn_ftrace *rec,
-		    unsigned long addr)
-{
-	brcl_disable((void *)rec->ip);
-	return 0;
-}
-
-static void brcl_enable(void *brcl)
-<<<<<<< HEAD
-{
-	u8 op = 0xf4; /* set mask field to all ones */
-
-	s390_kernel_write((char *)brcl + 1, &op, sizeof(op));
-}
-
-int ftrace_make_call(struct dyn_ftrace *rec, unsigned long addr)
-=======
->>>>>>> df0cc57e
-{
-	u8 op = 0xf4; /* set mask field to all ones */
-
-<<<<<<< HEAD
-	if (ftrace_shared_hotpatch_trampoline(NULL)) {
-		brcl_enable((void *)rec->ip);
-		return 0;
-	}
-
-	if (copy_from_kernel_nofault(&old, (void *) rec->ip, sizeof(old)))
-		return -EFAULT;
-	/* Replace nop with an ftrace call. */
-	ftrace_generate_nop_insn(&orig);
-	ftrace_generate_call_insn(&new, rec->ip);
-=======
-	s390_kernel_write((char *)brcl + 1, &op, sizeof(op));
-}
->>>>>>> df0cc57e
 
 int ftrace_make_call(struct dyn_ftrace *rec, unsigned long addr)
 {
@@ -301,27 +213,6 @@
 	return 0;
 }
 
-void arch_ftrace_update_code(int command)
-{
-	if (ftrace_shared_hotpatch_trampoline(NULL))
-		ftrace_modify_all_code(command);
-	else
-		ftrace_run_stop_machine(command);
-}
-
-static void __ftrace_sync(void *dummy)
-{
-}
-
-int ftrace_arch_code_modify_post_process(void)
-{
-	if (ftrace_shared_hotpatch_trampoline(NULL)) {
-		/* Send SIGP to the other CPUs, so they see the new code. */
-		smp_call_function(__ftrace_sync, NULL, 1);
-	}
-	return 0;
-}
-
 #ifdef CONFIG_MODULES
 
 static int __init ftrace_plt_init(void)
@@ -333,13 +224,6 @@
 		panic("cannot allocate ftrace plt\n");
 
 	start = ftrace_shared_hotpatch_trampoline(&end);
-<<<<<<< HEAD
-	if (!start) {
-		start = ftrace_plt_template;
-		end = ftrace_plt_template_end;
-	}
-=======
->>>>>>> df0cc57e
 	memcpy(ftrace_plt, start, end - start);
 	set_memory_ro((unsigned long)ftrace_plt, 1);
 	return 0;
@@ -379,20 +263,14 @@
 int ftrace_enable_ftrace_graph_caller(void)
 {
 	brcl_disable(ftrace_graph_caller);
-<<<<<<< HEAD
-=======
 	text_poke_sync_lock();
->>>>>>> df0cc57e
 	return 0;
 }
 
 int ftrace_disable_ftrace_graph_caller(void)
 {
 	brcl_enable(ftrace_graph_caller);
-<<<<<<< HEAD
-=======
 	text_poke_sync_lock();
->>>>>>> df0cc57e
 	return 0;
 }
 
