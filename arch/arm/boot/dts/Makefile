ifeq ($(CONFIG_OF),y)

dtb-$(CONFIG_ARCH_ALPINE) += \
	alpine-db.dtb
dtb-$(CONFIG_MACH_ASM9260) += \
	alphascale-asm9260-devkit.dtb
# Keep at91 dtb files sorted alphabetically for each SoC
dtb-$(CONFIG_SOC_SAM_V4_V5) += \
	at91rm9200ek.dtb \
	mpa1600.dtb \
	animeo_ip.dtb \
	at91-qil_a9260.dtb \
	aks-cdu.dtb \
	ethernut5.dtb \
	evk-pro3.dtb \
	tny_a9260.dtb \
	usb_a9260.dtb \
	at91sam9261ek.dtb \
	at91sam9263ek.dtb \
	tny_a9263.dtb \
	usb_a9263.dtb \
	at91-foxg20.dtb \
	at91-kizbox.dtb \
	at91sam9g20ek.dtb \
	at91sam9g20ek_2mmc.dtb \
	tny_a9g20.dtb \
	usb_a9g20.dtb \
	usb_a9g20_lpw.dtb \
	at91sam9m10g45ek.dtb \
	pm9g45.dtb \
	at91sam9n12ek.dtb \
	at91sam9rlek.dtb \
	at91-ariag25.dtb \
	at91-ariettag25.dtb \
	at91-cosino_mega2560.dtb \
	at91-kizboxmini.dtb \
	at91sam9g15ek.dtb \
	at91sam9g25ek.dtb \
	at91sam9g35ek.dtb \
	at91sam9x25ek.dtb \
	at91sam9x35ek.dtb
dtb-$(CONFIG_SOC_SAM_V7) += \
	at91-kizbox2.dtb \
	at91-sama5d3_xplained.dtb \
	sama5d31ek.dtb \
	sama5d33ek.dtb \
	sama5d34ek.dtb \
	sama5d35ek.dtb \
	sama5d36ek.dtb \
	at91-sama5d4_xplained.dtb \
	at91-sama5d4ek.dtb
dtb-$(CONFIG_ARCH_ATLAS6) += \
	atlas6-evb.dtb
dtb-$(CONFIG_ARCH_ATLAS7) += \
	atlas7-evb.dtb
dtb-$(CONFIG_ARCH_AXXIA) += \
	axm5516-amarillo.dtb
dtb-$(CONFIG_ARCH_BCM2835) += \
	bcm2835-rpi-b.dtb \
	bcm2835-rpi-b-plus.dtb
dtb-$(CONFIG_ARCH_BCM_5301X) += \
	bcm4708-asus-rt-ac56u.dtb \
	bcm4708-asus-rt-ac68u.dtb \
	bcm4708-buffalo-wzr-1750dhp.dtb \
	bcm4708-luxul-xwc-1000.dtb \
	bcm4708-netgear-r6250.dtb \
	bcm4708-netgear-r6300-v2.dtb \
	bcm4708-smartrg-sr400ac.dtb \
	bcm47081-asus-rt-n18u.dtb \
	bcm47081-buffalo-wzr-600dhp2.dtb \
	bcm47081-buffalo-wzr-900dhp.dtb \
	bcm4709-asus-rt-ac87u.dtb \
	bcm4709-buffalo-wxr-1900dhp.dtb \
	bcm4709-netgear-r8000.dtb
dtb-$(CONFIG_ARCH_BCM_63XX) += \
	bcm963138dvt.dtb
dtb-$(CONFIG_ARCH_BCM_CYGNUS) += \
	bcm911360_entphn.dtb \
	bcm911360k.dtb \
	bcm958300k.dtb \
	bcm958305k.dtb
dtb-$(CONFIG_ARCH_BCM_MOBILE) += \
	bcm28155-ap.dtb \
	bcm21664-garnet.dtb
dtb-$(CONFIG_ARCH_BERLIN) += \
	berlin2-sony-nsz-gs7.dtb \
	berlin2cd-google-chromecast.dtb \
	berlin2q-marvell-dmp.dtb
dtb-$(CONFIG_ARCH_BRCMSTB) += \
	bcm7445-bcm97445svmb.dtb
dtb-$(CONFIG_ARCH_DAVINCI) += \
	da850-enbw-cmc.dtb \
	da850-evm.dtb
dtb-$(CONFIG_ARCH_DIGICOLOR) += \
	cx92755_equinox.dtb
dtb-$(CONFIG_ARCH_EFM32) += \
	efm32gg-dk3750.dtb
dtb-$(CONFIG_ARCH_EXYNOS3) += \
	exynos3250-monk.dtb \
	exynos3250-rinato.dtb
dtb-$(CONFIG_ARCH_EXYNOS4) += \
	exynos4210-origen.dtb \
	exynos4210-smdkv310.dtb \
	exynos4210-trats.dtb \
	exynos4210-universal_c210.dtb \
	exynos4412-odroidu3.dtb \
	exynos4412-odroidx.dtb \
	exynos4412-odroidx2.dtb \
	exynos4412-origen.dtb \
	exynos4412-smdk4412.dtb \
	exynos4412-tiny4412.dtb \
	exynos4412-trats2.dtb
dtb-$(CONFIG_ARCH_EXYNOS5) += \
	exynos5250-arndale.dtb \
	exynos5250-smdk5250.dtb \
	exynos5250-snow.dtb \
	exynos5250-spring.dtb \
	exynos5260-xyref5260.dtb \
	exynos5410-smdk5410.dtb \
	exynos5420-arndale-octa.dtb \
	exynos5420-peach-pit.dtb \
	exynos5420-smdk5420.dtb \
	exynos5422-odroidxu3.dtb \
	exynos5422-odroidxu3-lite.dtb \
	exynos5440-sd5v1.dtb \
	exynos5440-ssdk5440.dtb \
	exynos5800-peach-pi.dtb
dtb-$(CONFIG_ARCH_HI3xxx) += \
	hi3620-hi4511.dtb
dtb-$(CONFIG_ARCH_HIX5HD2) += \
	hisi-x5hd2-dkb.dtb
dtb-$(CONFIG_ARCH_HIGHBANK) += \
	highbank.dtb \
	ecx-2000.dtb
dtb-$(CONFIG_ARCH_HIP01) += \
	hip01-ca9x2.dtb
dtb-$(CONFIG_ARCH_HIP04) += \
	hip04-d01.dtb
dtb-$(CONFIG_ARCH_INTEGRATOR) += \
	integratorap.dtb \
	integratorcp.dtb
dtb-$(CONFIG_ARCH_KEYSTONE) += \
	k2hk-evm.dtb \
	k2l-evm.dtb \
	k2e-evm.dtb
dtb-$(CONFIG_MACH_KIRKWOOD) += \
	kirkwood-b3.dtb \
	kirkwood-blackarmor-nas220.dtb \
	kirkwood-cloudbox.dtb \
	kirkwood-d2net.dtb \
	kirkwood-db-88f6281.dtb \
	kirkwood-db-88f6282.dtb \
	kirkwood-dir665.dtb \
	kirkwood-dns320.dtb \
	kirkwood-dns325.dtb \
	kirkwood-dockstar.dtb \
	kirkwood-dreamplug.dtb \
	kirkwood-ds109.dtb \
	kirkwood-ds110jv10.dtb \
	kirkwood-ds111.dtb \
	kirkwood-ds209.dtb \
	kirkwood-ds210.dtb \
	kirkwood-ds212.dtb \
	kirkwood-ds212j.dtb \
	kirkwood-ds409.dtb \
	kirkwood-ds409slim.dtb \
	kirkwood-ds411.dtb \
	kirkwood-ds411j.dtb \
	kirkwood-ds411slim.dtb \
	kirkwood-goflexnet.dtb \
	kirkwood-guruplug-server-plus.dtb \
	kirkwood-ib62x0.dtb \
	kirkwood-iconnect.dtb \
	kirkwood-iomega_ix2_200.dtb \
	kirkwood-is2.dtb \
	kirkwood-km_kirkwood.dtb \
	kirkwood-laplug.dtb \
	kirkwood-lschlv2.dtb \
	kirkwood-lsxhl.dtb \
	kirkwood-mplcec4.dtb \
	kirkwood-mv88f6281gtw-ge.dtb \
	kirkwood-nas2big.dtb \
	kirkwood-net2big.dtb \
	kirkwood-net5big.dtb \
	kirkwood-netgear_readynas_duo_v2.dtb \
	kirkwood-netgear_readynas_nv+_v2.dtb \
	kirkwood-ns2.dtb \
	kirkwood-ns2lite.dtb \
	kirkwood-ns2max.dtb \
	kirkwood-ns2mini.dtb \
	kirkwood-nsa310.dtb \
	kirkwood-nsa310a.dtb \
	kirkwood-openblocks_a6.dtb \
	kirkwood-openblocks_a7.dtb \
	kirkwood-openrd-base.dtb \
	kirkwood-openrd-client.dtb \
	kirkwood-openrd-ultimate.dtb \
	kirkwood-pogo_e02.dtb \
	kirkwood-rd88f6192.dtb \
	kirkwood-rd88f6281-z0.dtb \
	kirkwood-rd88f6281-a.dtb \
	kirkwood-rs212.dtb \
	kirkwood-rs409.dtb \
	kirkwood-rs411.dtb \
	kirkwood-sheevaplug.dtb \
	kirkwood-sheevaplug-esata.dtb \
	kirkwood-t5325.dtb \
	kirkwood-topkick.dtb \
	kirkwood-ts219-6281.dtb \
	kirkwood-ts219-6282.dtb \
	kirkwood-ts419-6281.dtb \
	kirkwood-ts419-6282.dtb
dtb-$(CONFIG_ARCH_LPC18XX) += \
	lpc4350-hitex-eval.dtb \
	lpc4357-ea4357-devkit.dtb
dtb-$(CONFIG_ARCH_LPC32XX) += \
	ea3250.dtb phy3250.dtb
dtb-$(CONFIG_MACH_MESON6) += \
	meson6-atv1200.dtb
dtb-$(CONFIG_MACH_MESON8) += \
	meson8-minix-neo-x8.dtb
dtb-$(CONFIG_ARCH_MMP) += \
	pxa168-aspenite.dtb \
	pxa910-dkb.dtb \
	mmp2-brownstone.dtb
dtb-$(CONFIG_ARCH_MOXART) += \
	moxart-uc7112lx.dtb
dtb-$(CONFIG_SOC_IMX1) += \
	imx1-ads.dtb \
	imx1-apf9328.dtb
dtb-$(CONFIG_SOC_IMX25) += \
	imx25-eukrea-mbimxsd25-baseboard.dtb \
	imx25-eukrea-mbimxsd25-baseboard-cmo-qvga.dtb \
	imx25-eukrea-mbimxsd25-baseboard-dvi-svga.dtb \
	imx25-eukrea-mbimxsd25-baseboard-dvi-vga.dtb \
	imx25-karo-tx25.dtb \
	imx25-pdk.dtb
dtb-$(CONFIG_SOC_IMX27) += \
	imx27-apf27.dtb \
	imx27-apf27dev.dtb \
	imx27-eukrea-mbimxsd27-baseboard.dtb \
	imx27-pdk.dtb \
	imx27-phytec-phycore-rdk.dtb \
	imx27-phytec-phycard-s-rdk.dtb
dtb-$(CONFIG_SOC_IMX31) += \
	imx31-bug.dtb
dtb-$(CONFIG_SOC_IMX35) += \
	imx35-eukrea-mbimxsd35-baseboard.dtb \
	imx35-pdk.dtb
dtb-$(CONFIG_SOC_IMX50) += \
	imx50-evk.dtb
dtb-$(CONFIG_SOC_IMX51) += \
	imx51-apf51.dtb \
	imx51-apf51dev.dtb \
	imx51-babbage.dtb \
	imx51-digi-connectcore-jsk.dtb \
	imx51-eukrea-mbimxsd51-baseboard.dtb
dtb-$(CONFIG_SOC_IMX53) += \
	imx53-ard.dtb \
	imx53-m53evk.dtb \
	imx53-mba53.dtb \
	imx53-qsb.dtb \
	imx53-qsrb.dtb \
	imx53-smd.dtb \
	imx53-tx53-x03x.dtb \
	imx53-tx53-x13x.dtb \
	imx53-voipac-bsb.dtb
dtb-$(CONFIG_SOC_IMX6Q) += \
	imx6dl-apf6dev.dtb \
	imx6dl-aristainetos_4.dtb \
	imx6dl-aristainetos_7.dtb \
	imx6dl-aristainetos2_4.dtb \
	imx6dl-aristainetos2_7.dtb \
	imx6dl-cubox-i.dtb \
	imx6dl-dfi-fs700-m60.dtb \
	imx6dl-gw51xx.dtb \
	imx6dl-gw52xx.dtb \
	imx6dl-gw53xx.dtb \
	imx6dl-gw54xx.dtb \
	imx6dl-gw551x.dtb \
	imx6dl-gw552x.dtb \
	imx6dl-hummingboard.dtb \
	imx6dl-nitrogen6x.dtb \
	imx6dl-phytec-pbab01.dtb \
	imx6dl-rex-basic.dtb \
	imx6dl-riotboard.dtb \
	imx6dl-sabreauto.dtb \
	imx6dl-sabrelite.dtb \
	imx6dl-sabresd.dtb \
	imx6dl-tx6dl-comtft.dtb \
	imx6dl-tx6u-801x.dtb \
	imx6dl-tx6u-811x.dtb \
	imx6dl-udoo.dtb \
	imx6dl-wandboard.dtb \
	imx6dl-wandboard-revb1.dtb \
	imx6q-apf6dev.dtb \
	imx6q-arm2.dtb \
	imx6q-cm-fx6.dtb \
	imx6q-cubox-i.dtb \
	imx6q-dfi-fs700-m60.dtb \
	imx6q-dmo-edmqmx6.dtb \
	imx6q-gk802.dtb \
	imx6q-gw51xx.dtb \
	imx6q-gw52xx.dtb \
	imx6q-gw53xx.dtb \
	imx6q-gw5400-a.dtb \
	imx6q-gw54xx.dtb \
	imx6q-gw551x.dtb \
	imx6q-gw552x.dtb \
	imx6q-hummingboard.dtb \
	imx6q-nitrogen6x.dtb \
	imx6q-phytec-pbab01.dtb \
	imx6q-rex-pro.dtb \
	imx6q-sabreauto.dtb \
	imx6q-sabrelite.dtb \
	imx6q-sabresd.dtb \
	imx6q-sbc6x.dtb \
	imx6q-tbs2910.dtb \
	imx6q-tx6q-1010.dtb \
	imx6q-tx6q-1010-comtft.dtb \
	imx6q-tx6q-1020.dtb \
	imx6q-tx6q-1020-comtft.dtb \
	imx6q-tx6q-1110.dtb \
	imx6q-udoo.dtb \
	imx6q-wandboard.dtb \
	imx6q-wandboard-revb1.dtb
dtb-$(CONFIG_SOC_IMX6SL) += \
	imx6sl-evk.dtb \
	imx6sl-warp.dtb
dtb-$(CONFIG_SOC_IMX6SX) += \
	imx6sx-sabreauto.dtb \
	imx6sx-sdb-reva.dtb \
	imx6sx-sdb.dtb
dtb-$(CONFIG_SOC_IMX7D) += \
	imx7d-sdb.dtb
dtb-$(CONFIG_SOC_LS1021A) += \
	ls1021a-qds.dtb \
	ls1021a-twr.dtb
dtb-$(CONFIG_SOC_VF610) += \
	vf500-colibri-eval-v3.dtb \
	vf610-colibri-eval-v3.dtb \
	vf610m4-colibri.dtb \
	vf610-cosmic.dtb \
	vf610-twr.dtb
dtb-$(CONFIG_ARCH_MXS) += \
	imx23-evk.dtb \
	imx23-olinuxino.dtb \
	imx23-stmp378x_devb.dtb \
	imx28-apf28.dtb \
	imx28-apf28dev.dtb \
	imx28-apx4devkit.dtb \
	imx28-cfa10036.dtb \
	imx28-cfa10037.dtb \
	imx28-cfa10049.dtb \
	imx28-cfa10055.dtb \
	imx28-cfa10056.dtb \
	imx28-cfa10057.dtb \
	imx28-cfa10058.dtb \
	imx28-duckbill.dtb \
	imx28-eukrea-mbmx283lc.dtb \
	imx28-eukrea-mbmx287lc.dtb \
	imx28-evk.dtb \
	imx28-m28cu3.dtb \
	imx28-m28evk.dtb \
	imx28-sps1.dtb \
	imx28-tx28.dtb
dtb-$(CONFIG_ARCH_NOMADIK) += \
	ste-nomadik-s8815.dtb \
	ste-nomadik-nhk15.dtb
dtb-$(CONFIG_ARCH_NSPIRE) += \
	nspire-cx.dtb \
	nspire-tp.dtb \
	nspire-clp.dtb
dtb-$(CONFIG_ARCH_OMAP2) += \
	omap2420-h4.dtb \
	omap2420-n800.dtb \
	omap2420-n810.dtb \
	omap2420-n810-wimax.dtb \
	omap2430-sdp.dtb
dtb-$(CONFIG_ARCH_OMAP3) += \
	am3517-craneboard.dtb \
	am3517-evm.dtb \
	am3517_mt_ventoux.dtb \
	logicpd-torpedo-37xx-devkit.dtb \
	omap3430-sdp.dtb \
	omap3-beagle.dtb \
	omap3-beagle-xm.dtb \
	omap3-beagle-xm-ab.dtb \
	omap3-cm-t3517.dtb \
	omap3-cm-t3530.dtb \
	omap3-cm-t3730.dtb \
	omap3-devkit8000.dtb \
	omap3-evm.dtb \
	omap3-evm-37xx.dtb \
	omap3-gta04a3.dtb \
	omap3-gta04a4.dtb \
	omap3-gta04a5.dtb \
	omap3-ha.dtb \
	omap3-ha-lcd.dtb \
	omap3-igep0020.dtb \
	omap3-igep0020-rev-f.dtb \
	omap3-igep0030.dtb \
	omap3-igep0030-rev-g.dtb \
	omap3-ldp.dtb \
	omap3-lilly-dbb056.dtb \
	omap3-n900.dtb \
	omap3-n9.dtb \
	omap3-n950.dtb \
	omap3-overo-alto35.dtb \
	omap3-overo-chestnut43.dtb \
	omap3-overo-gallop43.dtb \
	omap3-overo-palo43.dtb \
	omap3-overo-storm-alto35.dtb \
	omap3-overo-storm-chestnut43.dtb \
	omap3-overo-storm-gallop43.dtb \
	omap3-overo-storm-palo43.dtb \
	omap3-overo-storm-summit.dtb \
	omap3-overo-storm-tobi.dtb \
	omap3-overo-summit.dtb \
	omap3-overo-tobi.dtb \
	omap3-pandora-600mhz.dtb \
	omap3-pandora-1ghz.dtb \
	omap3-sbc-t3517.dtb \
	omap3-sbc-t3530.dtb \
	omap3-sbc-t3730.dtb \
	omap3-thunder.dtb \
	omap3-zoom3.dtb
dtb-$(CONFIG_SOC_TI81XX) += \
	dm8168-evm.dtb
dtb-$(CONFIG_SOC_AM33XX) += \
	am335x-baltos-ir5221.dtb \
	am335x-base0033.dtb \
	am335x-bone.dtb \
	am335x-boneblack.dtb \
	am335x-sl50.dtb \
	am335x-evm.dtb \
	am335x-evmsk.dtb \
	am335x-nano.dtb \
	am335x-pepper.dtb \
	am335x-lxm.dtb \
	am335x-chiliboard.dtb
dtb-$(CONFIG_ARCH_OMAP4) += \
	omap4-duovero-parlor.dtb \
	omap4-panda.dtb \
	omap4-panda-a4.dtb \
	omap4-panda-es.dtb \
	omap4-sdp.dtb \
	omap4-sdp-es23plus.dtb \
	omap4-var-dvk-om44.dtb \
	omap4-var-stk-om44.dtb
dtb-$(CONFIG_SOC_AM43XX) += \
	am43x-epos-evm.dtb \
	am437x-sk-evm.dtb \
	am437x-idk-evm.dtb \
	am437x-gp-evm.dtb
dtb-$(CONFIG_SOC_OMAP5) += \
	omap5-cm-t54.dtb \
	omap5-sbc-t54.dtb \
	omap5-uevm.dtb
dtb-$(CONFIG_SOC_DRA7XX) += \
	dra7-evm.dtb \
	am57xx-beagle-x15.dtb \
	dra72-evm.dtb
dtb-$(CONFIG_ARCH_ORION5X) += \
	orion5x-lacie-d2-network.dtb \
	orion5x-lacie-ethernet-disk-mini-v2.dtb \
	orion5x-maxtor-shared-storage-2.dtb \
	orion5x-rd88f5182-nas.dtb
dtb-$(CONFIG_ARCH_PRIMA2) += \
	prima2-evb.dtb
dtb-$(CONFIG_ARCH_QCOM) += \
	qcom-apq8064-cm-qs600.dtb \
	qcom-apq8064-ifc6410.dtb \
	qcom-apq8074-dragonboard.dtb \
	qcom-apq8084-ifc6540.dtb \
	qcom-apq8084-mtp.dtb \
	qcom-ipq8064-ap148.dtb \
	qcom-msm8660-surf.dtb \
	qcom-msm8960-cdp.dtb \
	qcom-msm8974-sony-xperia-honami.dtb
dtb-$(CONFIG_ARCH_REALVIEW) += \
	arm-realview-pb1176.dtb
dtb-$(CONFIG_ARCH_ROCKCHIP) += \
	rk3066a-bqcurie2.dtb \
	rk3066a-marsboard.dtb \
	rk3066a-rayeager.dtb \
	rk3188-radxarock.dtb \
	rk3288-evb-act8846.dtb \
	rk3288-evb-rk808.dtb \
	rk3288-firefly-beta.dtb \
	rk3288-firefly.dtb
dtb-$(CONFIG_ARCH_S3C24XX) += \
	s3c2416-smdk2416.dtb
dtb-$(CONFIG_ARCH_S3C64XX) += \
	s3c6410-mini6410.dtb \
	s3c6410-smdk6410.dtb
dtb-$(CONFIG_ARCH_S5PV210) += \
	s5pv210-aquila.dtb \
	s5pv210-goni.dtb \
	s5pv210-smdkc110.dtb \
	s5pv210-smdkv210.dtb \
	s5pv210-torbreck.dtb
dtb-$(CONFIG_ARCH_SHMOBILE_LEGACY) += \
	r8a7778-bockw.dtb \
	r8a7778-bockw-reference.dtb \
<<<<<<< HEAD
	r8a7779-marzen.dtb
=======
	sh73a0-kzm9g.dtb
>>>>>>> c99cd90d
dtb-$(CONFIG_ARCH_SHMOBILE_MULTI) += \
	emev2-kzm9d.dtb \
	r7s72100-genmai.dtb \
	r8a73a4-ape6evm.dtb \
	r8a7740-armadillo800eva.dtb \
	r8a7778-bockw.dtb \
	r8a7779-marzen.dtb \
	r8a7790-lager.dtb \
	r8a7791-henninger.dtb \
	r8a7791-koelsch.dtb \
	r8a7794-alt.dtb \
	sh73a0-kzm9g.dtb
dtb-$(CONFIG_ARCH_SOCFPGA) += \
	socfpga_arria5_socdk.dtb \
	socfpga_arria10_socdk_sdmmc.dtb \
	socfpga_cyclone5_socdk.dtb \
	socfpga_cyclone5_sockit.dtb \
	socfpga_cyclone5_socrates.dtb \
	socfpga_vt.dtb
dtb-$(CONFIG_ARCH_SPEAR13XX) += \
	spear1310-evb.dtb \
	spear1340-evb.dtb
dtb-$(CONFIG_ARCH_SPEAR3XX) += \
	spear300-evb.dtb \
	spear310-evb.dtb \
	spear320-evb.dtb \
	spear320-hmi.dtb
dtb-$(CONFIG_ARCH_SPEAR6XX) += \
	spear600-evb.dtb
dtb-$(CONFIG_ARCH_STI) += \
	stih407-b2120.dtb \
	stih410-b2120.dtb \
	stih415-b2000.dtb \
	stih415-b2020.dtb \
	stih416-b2000.dtb \
	stih416-b2020.dtb \
	stih416-b2020e.dtb \
	stih418-b2199.dtb
dtb-$(CONFIG_ARCH_STM32)+= stm32f429-disco.dtb
dtb-$(CONFIG_MACH_SUN4I) += \
	sun4i-a10-a1000.dtb \
	sun4i-a10-ba10-tvbox.dtb \
	sun4i-a10-chuwi-v7-cw0825.dtb \
	sun4i-a10-cubieboard.dtb \
	sun4i-a10-gemei-g9.dtb \
	sun4i-a10-hackberry.dtb \
	sun4i-a10-hyundai-a7hd.dtb \
	sun4i-a10-inet97fv2.dtb \
	sun4i-a10-jesurun-q5.dtb \
	sun4i-a10-marsboard.dtb \
	sun4i-a10-mini-xplus.dtb \
	sun4i-a10-mk802.dtb \
	sun4i-a10-mk802ii.dtb \
	sun4i-a10-olinuxino-lime.dtb \
	sun4i-a10-pcduino.dtb
dtb-$(CONFIG_MACH_SUN5I) += \
	sun5i-a10s-auxtek-t004.dtb \
	sun5i-a10s-mk802.dtb \
	sun5i-a10s-olinuxino-micro.dtb \
	sun5i-a10s-r7-tv-dongle.dtb \
	sun5i-a13-hsg-h702.dtb \
	sun5i-a13-olinuxino.dtb \
	sun5i-a13-olinuxino-micro.dtb \
	sun5i-a13-utoo-p66.dtb
dtb-$(CONFIG_MACH_SUN6I) += \
	sun6i-a31-app4-evb1.dtb \
	sun6i-a31-colombus.dtb \
	sun6i-a31-hummingbird.dtb \
	sun6i-a31-i7.dtb \
	sun6i-a31-m9.dtb \
	sun6i-a31-mele-a1000g-quad.dtb \
	sun6i-a31s-cs908.dtb
dtb-$(CONFIG_MACH_SUN7I) += \
	sun7i-a20-bananapi.dtb \
	sun7i-a20-bananapro.dtb \
	sun7i-a20-cubieboard2.dtb \
	sun7i-a20-cubietruck.dtb \
	sun7i-a20-hummingbird.dtb \
	sun7i-a20-i12-tvbox.dtb \
	sun7i-a20-m3.dtb \
	sun7i-a20-mk808c.dtb \
	sun7i-a20-olinuxino-lime.dtb \
	sun7i-a20-olinuxino-lime2.dtb \
	sun7i-a20-olinuxino-micro.dtb \
	sun7i-a20-orangepi.dtb \
	sun7i-a20-orangepi-mini.dtb \
	sun7i-a20-pcduino3.dtb \
	sun7i-a20-pcduino3-nano.dtb \
	sun7i-a20-wexler-tab7200.dtb
dtb-$(CONFIG_MACH_SUN8I) += \
	sun8i-a23-evb.dtb \
	sun8i-a23-ippo-q8h-v5.dtb \
	sun8i-a23-ippo-q8h-v1.2.dtb \
	sun8i-a33-et-q8-v1.6.dtb \
	sun8i-a33-ga10h-v1.1.dtb \
	sun8i-a33-sinlinx-sina33.dtb
dtb-$(CONFIG_MACH_SUN9I) += \
	sun9i-a80-optimus.dtb \
	sun9i-a80-cubieboard4.dtb
dtb-$(CONFIG_ARCH_TEGRA_2x_SOC) += \
	tegra20-harmony.dtb \
	tegra20-iris-512.dtb \
	tegra20-medcom-wide.dtb \
	tegra20-paz00.dtb \
	tegra20-plutux.dtb \
	tegra20-seaboard.dtb \
	tegra20-tec.dtb \
	tegra20-trimslice.dtb \
	tegra20-ventana.dtb \
	tegra20-whistler.dtb
dtb-$(CONFIG_ARCH_TEGRA_3x_SOC) += \
	tegra30-apalis-eval.dtb \
	tegra30-beaver.dtb \
	tegra30-cardhu-a02.dtb \
	tegra30-cardhu-a04.dtb \
	tegra30-colibri-eval-v3.dtb
dtb-$(CONFIG_ARCH_TEGRA_114_SOC) += \
	tegra114-dalmore.dtb \
	tegra114-roth.dtb \
	tegra114-tn7.dtb
dtb-$(CONFIG_ARCH_TEGRA_124_SOC) += \
	tegra124-jetson-tk1.dtb \
	tegra124-nyan-big.dtb \
	tegra124-nyan-blaze.dtb \
	tegra124-venice2.dtb
dtb-$(CONFIG_ARCH_U300) += \
	ste-u300.dtb
dtb-$(CONFIG_ARCH_U8500) += \
	ste-snowball.dtb \
	ste-hrefprev60-stuib.dtb \
	ste-hrefprev60-tvk.dtb \
	ste-hrefv60plus-stuib.dtb \
	ste-hrefv60plus-tvk.dtb \
	ste-ccu8540.dtb \
	ste-ccu9540.dtb
dtb-$(CONFIG_ARCH_UNIPHIER) += \
	uniphier-ph1-sld3-ref.dtb \
	uniphier-ph1-ld4-ref.dtb \
	uniphier-ph1-pro4-ref.dtb \
	uniphier-ph1-sld8-ref.dtb
dtb-$(CONFIG_ARCH_VERSATILE) += \
	versatile-ab.dtb \
	versatile-pb.dtb
dtb-$(CONFIG_ARCH_VEXPRESS) += \
	vexpress-v2p-ca5s.dtb \
	vexpress-v2p-ca9.dtb \
	vexpress-v2p-ca15-tc1.dtb \
	vexpress-v2p-ca15_a7.dtb
dtb-$(CONFIG_ARCH_VIRT) += \
	xenvm-4.2.dtb
dtb-$(CONFIG_ARCH_VT8500) += \
	vt8500-bv07.dtb \
	wm8505-ref.dtb \
	wm8650-mid.dtb \
	wm8750-apc8750.dtb \
	wm8850-w70v2.dtb
dtb-$(CONFIG_ARCH_ZYNQ) += \
	zynq-parallella.dtb \
	zynq-zc702.dtb \
	zynq-zc706.dtb \
	zynq-zed.dtb \
	zynq-zybo.dtb
dtb-$(CONFIG_MACH_ARMADA_370) += \
	armada-370-db.dtb \
	armada-370-dlink-dns327l.dtb \
	armada-370-mirabox.dtb \
	armada-370-netgear-rn102.dtb \
	armada-370-netgear-rn104.dtb \
	armada-370-rd.dtb \
	armada-370-synology-ds213j.dtb
dtb-$(CONFIG_MACH_ARMADA_375) += \
	armada-375-db.dtb
dtb-$(CONFIG_MACH_ARMADA_38X) += \
	armada-385-db-ap.dtb \
	armada-385-linksys-caiman.dtb \
	armada-385-linksys-cobra.dtb \
	armada-388-db.dtb \
	armada-388-gp.dtb \
	armada-388-rd.dtb
dtb-$(CONFIG_MACH_ARMADA_39X) += \
	armada-398-db.dtb
dtb-$(CONFIG_MACH_ARMADA_XP) += \
	armada-xp-axpwifiap.dtb \
	armada-xp-db.dtb \
	armada-xp-gp.dtb \
	armada-xp-lenovo-ix4-300d.dtb \
	armada-xp-linksys-mamba.dtb \
	armada-xp-matrix.dtb \
	armada-xp-netgear-rn2120.dtb \
	armada-xp-openblocks-ax3-4.dtb \
	armada-xp-synology-ds414.dtb
dtb-$(CONFIG_MACH_DOVE) += \
	dove-cubox.dtb \
	dove-cubox-es.dtb \
	dove-d2plug.dtb \
	dove-d3plug.dtb \
	dove-dove-db.dtb \
	dove-sbc-a510.dtb
dtb-$(CONFIG_ARCH_MEDIATEK) += \
	mt6589-aquaris5.dtb \
	mt6592-evb.dtb \
	mt8127-moose.dtb \
	mt8135-evbp1.dtb
dtb-$(CONFIG_ARCH_ZX) += zx296702-ad1.dtb
endif

always		:= $(dtb-y)
clean-files	:= *.dtb<|MERGE_RESOLUTION|>--- conflicted
+++ resolved
@@ -503,11 +503,8 @@
 dtb-$(CONFIG_ARCH_SHMOBILE_LEGACY) += \
 	r8a7778-bockw.dtb \
 	r8a7778-bockw-reference.dtb \
-<<<<<<< HEAD
-	r8a7779-marzen.dtb
-=======
+	r8a7779-marzen.dtb \
 	sh73a0-kzm9g.dtb
->>>>>>> c99cd90d
 dtb-$(CONFIG_ARCH_SHMOBILE_MULTI) += \
 	emev2-kzm9d.dtb \
 	r7s72100-genmai.dtb \
