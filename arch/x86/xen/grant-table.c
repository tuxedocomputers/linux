/******************************************************************************
 * grant_table.c
 * x86 specific part
 *
 * Granting foreign access to our memory reservation.
 *
 * Copyright (c) 2005-2006, Christopher Clark
 * Copyright (c) 2004-2005, K A Fraser
 * Copyright (c) 2008 Isaku Yamahata <yamahata at valinux co jp>
 *                    VA Linux Systems Japan. Split out x86 specific part.
 *
 * This program is free software; you can redistribute it and/or
 * modify it under the terms of the GNU General Public License version 2
 * as published by the Free Software Foundation; or, when distributed
 * separately from the Linux kernel or incorporated into other
 * software packages, subject to the following license:
 *
 * Permission is hereby granted, free of charge, to any person obtaining a copy
 * of this source file (the "Software"), to deal in the Software without
 * restriction, including without limitation the rights to use, copy, modify,
 * merge, publish, distribute, sublicense, and/or sell copies of the Software,
 * and to permit persons to whom the Software is furnished to do so, subject to
 * the following conditions:
 *
 * The above copyright notice and this permission notice shall be included in
 * all copies or substantial portions of the Software.
 *
 * THE SOFTWARE IS PROVIDED "AS IS", WITHOUT WARRANTY OF ANY KIND, EXPRESS OR
 * IMPLIED, INCLUDING BUT NOT LIMITED TO THE WARRANTIES OF MERCHANTABILITY,
 * FITNESS FOR A PARTICULAR PURPOSE AND NONINFRINGEMENT. IN NO EVENT SHALL THE
 * AUTHORS OR COPYRIGHT HOLDERS BE LIABLE FOR ANY CLAIM, DAMAGES OR OTHER
 * LIABILITY, WHETHER IN AN ACTION OF CONTRACT, TORT OR OTHERWISE, ARISING
 * FROM, OUT OF OR IN CONNECTION WITH THE SOFTWARE OR THE USE OR OTHER DEALINGS
 * IN THE SOFTWARE.
 */

#include <linux/sched.h>
#include <linux/mm.h>
#include <linux/vmalloc.h>

#include <xen/interface/xen.h>
#include <xen/page.h>
#include <xen/grant_table.h>

#include <asm/pgtable.h>

static int map_pte_fn(pte_t *pte, struct page *pmd_page,
		      unsigned long addr, void *data)
{
	unsigned long **frames = (unsigned long **)data;

	set_pte_at(&init_mm, addr, pte, mfn_pte((*frames)[0], PAGE_KERNEL));
	(*frames)++;
	return 0;
}

static int unmap_pte_fn(pte_t *pte, struct page *pmd_page,
			unsigned long addr, void *data)
{

	set_pte_at(&init_mm, addr, pte, __pte(0));
	return 0;
}

int arch_gnttab_map_shared(unsigned long *frames, unsigned long nr_gframes,
			   unsigned long max_nr_gframes,
			   struct grant_entry **__shared)
{
	int rc;
	struct grant_entry *shared = *__shared;

	if (shared == NULL) {
		struct vm_struct *area =
<<<<<<< HEAD
			alloc_vm_area(PAGE_SIZE * max_nr_gframes);
=======
			alloc_vm_area(PAGE_SIZE * max_nr_gframes, NULL);
>>>>>>> 6fe4c6d4
		BUG_ON(area == NULL);
		shared = area->addr;
		*__shared = shared;
	}

	rc = apply_to_page_range(&init_mm, (unsigned long)shared,
				 PAGE_SIZE * nr_gframes,
				 map_pte_fn, &frames);
	return rc;
}

void arch_gnttab_unmap_shared(struct grant_entry *shared,
			      unsigned long nr_gframes)
{
	apply_to_page_range(&init_mm, (unsigned long)shared,
			    PAGE_SIZE * nr_gframes, unmap_pte_fn, NULL);
}<|MERGE_RESOLUTION|>--- conflicted
+++ resolved
@@ -71,11 +71,7 @@
 
 	if (shared == NULL) {
 		struct vm_struct *area =
-<<<<<<< HEAD
-			alloc_vm_area(PAGE_SIZE * max_nr_gframes);
-=======
 			alloc_vm_area(PAGE_SIZE * max_nr_gframes, NULL);
->>>>>>> 6fe4c6d4
 		BUG_ON(area == NULL);
 		shared = area->addr;
 		*__shared = shared;
