--- conflicted
+++ resolved
@@ -355,15 +355,9 @@
  *	Must be atomic
  * @reclaim: free packet until ssn. Returns a list of freed packets.
  *	Must be atomic
-<<<<<<< HEAD
- * @txq_enable: setup a tx queue for AMPDU - will be called once the HW is
- *	ready and a successful ADDBA response has been received.
- *	May sleep
-=======
  * @txq_enable: setup a queue. To setup an AC queue, use the
  *	iwl_trans_ac_txq_enable wrapper. fw_alive must have been called before
  *	this one. The op_mode must not configure the HCMD queue. May sleep.
->>>>>>> 2f8684ce
  * @txq_disable: de-configure a Tx queue to send AMPDUs
  *	Must be atomic
  * @wait_tx_queue_empty: wait until all tx queues are empty
