--- conflicted
+++ resolved
@@ -1281,23 +1281,6 @@
 			 * note the difference to help debugging.
 			 */
 			interface = ksz9477_get_interface(dev, i);
-<<<<<<< HEAD
-			if (!dev->interface)
-				dev->interface = interface;
-			if (interface && interface != dev->interface) {
-				prev_msg = " instead of ";
-				prev_mode = phy_modes(interface);
-			} else {
-				prev_msg = "";
-				prev_mode = "";
-			}
-			dev_info(dev->dev,
-				 "Port%d: using phy mode %s%s%s\n",
-				 i,
-				 phy_modes(dev->interface),
-				 prev_msg,
-				 prev_mode);
-=======
 			if (!p->interface) {
 				if (dev->compat_interface) {
 					dev_warn(dev->dev,
@@ -1309,12 +1292,19 @@
 					p->interface = interface;
 				}
 			}
-			if (interface && interface != p->interface)
-				dev_info(dev->dev,
-					 "use %s instead of %s\n",
-					  phy_modes(p->interface),
-					  phy_modes(interface));
->>>>>>> 805c6d3c
+			if (interface && interface != p->interface) {
+				prev_msg = " instead of ";
+				prev_mode = phy_modes(interface);
+			} else {
+				prev_msg = "";
+				prev_mode = "";
+			}
+			dev_info(dev->dev,
+				 "Port%d: using phy mode %s%s%s\n",
+				 i,
+				 phy_modes(p->interface),
+				 prev_msg,
+				 prev_mode);
 
 			/* enable cpu port */
 			ksz9477_port_setup(dev, i, true);
