// SPDX-License-Identifier: GPL-2.0+
/*
 * Copyright (c) 1996, 2003 VIA Networking Technologies, Inc.
 * All rights reserved.
 *
 * Purpose: rf function code
 *
 * Author: Jerry Chen
 *
 * Date: Feb. 19, 2004
 *
 * Functions:
 *      IFRFbWriteEmbedded      - Embedded write RF register via MAC
 *
 * Revision History:
 *	RobertYu 2005
 *	chester 2008
 *
 */

#include "mac.h"
#include "srom.h"
#include "rf.h"
#include "baseband.h"

#define BY_AL2230_REG_LEN     23 /* 24bit */
#define CB_AL2230_INIT_SEQ    15
#define SWITCH_CHANNEL_DELAY_AL2230 200 /* us */
#define AL2230_PWR_IDX_LEN    64

#define BY_AL7230_REG_LEN     23 /* 24bit */
#define CB_AL7230_INIT_SEQ    16
#define SWITCH_CHANNEL_DELAY_AL7230 200 /* us */
#define AL7230_PWR_IDX_LEN    64

static const unsigned long al2230_init_table[CB_AL2230_INIT_SEQ] = {
	0x03F79000 + (BY_AL2230_REG_LEN << 3) + IFREGCTL_REGW,
	0x03333100 + (BY_AL2230_REG_LEN << 3) + IFREGCTL_REGW,
	0x01A00200 + (BY_AL2230_REG_LEN << 3) + IFREGCTL_REGW,
	0x00FFF300 + (BY_AL2230_REG_LEN << 3) + IFREGCTL_REGW,
	0x0005A400 + (BY_AL2230_REG_LEN << 3) + IFREGCTL_REGW,
	0x0F4DC500 + (BY_AL2230_REG_LEN << 3) + IFREGCTL_REGW,
	0x0805B600 + (BY_AL2230_REG_LEN << 3) + IFREGCTL_REGW,
	0x0146C700 + (BY_AL2230_REG_LEN << 3) + IFREGCTL_REGW,
	0x00068800 + (BY_AL2230_REG_LEN << 3) + IFREGCTL_REGW,
	0x0403B900 + (BY_AL2230_REG_LEN << 3) + IFREGCTL_REGW,
	0x00DBBA00 + (BY_AL2230_REG_LEN << 3) + IFREGCTL_REGW,
	0x00099B00 + (BY_AL2230_REG_LEN << 3) + IFREGCTL_REGW,
	0x0BDFFC00 + (BY_AL2230_REG_LEN << 3) + IFREGCTL_REGW,
	0x00000D00 + (BY_AL2230_REG_LEN << 3) + IFREGCTL_REGW,
	0x00580F00 + (BY_AL2230_REG_LEN << 3) + IFREGCTL_REGW
};

static const unsigned long al2230_channel_table0[CB_MAX_CHANNEL] = {
	0x03F79000 + (BY_AL2230_REG_LEN << 3) + IFREGCTL_REGW, /* channel = 1, Tf = 2412MHz */
	0x03F79000 + (BY_AL2230_REG_LEN << 3) + IFREGCTL_REGW, /* channel = 2, Tf = 2417MHz */
	0x03E79000 + (BY_AL2230_REG_LEN << 3) + IFREGCTL_REGW, /* channel = 3, Tf = 2422MHz */
	0x03E79000 + (BY_AL2230_REG_LEN << 3) + IFREGCTL_REGW, /* channel = 4, Tf = 2427MHz */
	0x03F7A000 + (BY_AL2230_REG_LEN << 3) + IFREGCTL_REGW, /* channel = 5, Tf = 2432MHz */
	0x03F7A000 + (BY_AL2230_REG_LEN << 3) + IFREGCTL_REGW, /* channel = 6, Tf = 2437MHz */
	0x03E7A000 + (BY_AL2230_REG_LEN << 3) + IFREGCTL_REGW, /* channel = 7, Tf = 2442MHz */
	0x03E7A000 + (BY_AL2230_REG_LEN << 3) + IFREGCTL_REGW, /* channel = 8, Tf = 2447MHz */
	0x03F7B000 + (BY_AL2230_REG_LEN << 3) + IFREGCTL_REGW, /* channel = 9, Tf = 2452MHz */
	0x03F7B000 + (BY_AL2230_REG_LEN << 3) + IFREGCTL_REGW, /* channel = 10, Tf = 2457MHz */
	0x03E7B000 + (BY_AL2230_REG_LEN << 3) + IFREGCTL_REGW, /* channel = 11, Tf = 2462MHz */
	0x03E7B000 + (BY_AL2230_REG_LEN << 3) + IFREGCTL_REGW, /* channel = 12, Tf = 2467MHz */
	0x03F7C000 + (BY_AL2230_REG_LEN << 3) + IFREGCTL_REGW, /* channel = 13, Tf = 2472MHz */
	0x03E7C000 + (BY_AL2230_REG_LEN << 3) + IFREGCTL_REGW  /* channel = 14, Tf = 2412M */
};

static const unsigned long al2230_channel_table1[CB_MAX_CHANNEL] = {
	0x03333100 + (BY_AL2230_REG_LEN << 3) + IFREGCTL_REGW, /* channel = 1, Tf = 2412MHz */
	0x0B333100 + (BY_AL2230_REG_LEN << 3) + IFREGCTL_REGW, /* channel = 2, Tf = 2417MHz */
	0x03333100 + (BY_AL2230_REG_LEN << 3) + IFREGCTL_REGW, /* channel = 3, Tf = 2422MHz */
	0x0B333100 + (BY_AL2230_REG_LEN << 3) + IFREGCTL_REGW, /* channel = 4, Tf = 2427MHz */
	0x03333100 + (BY_AL2230_REG_LEN << 3) + IFREGCTL_REGW, /* channel = 5, Tf = 2432MHz */
	0x0B333100 + (BY_AL2230_REG_LEN << 3) + IFREGCTL_REGW, /* channel = 6, Tf = 2437MHz */
	0x03333100 + (BY_AL2230_REG_LEN << 3) + IFREGCTL_REGW, /* channel = 7, Tf = 2442MHz */
	0x0B333100 + (BY_AL2230_REG_LEN << 3) + IFREGCTL_REGW, /* channel = 8, Tf = 2447MHz */
	0x03333100 + (BY_AL2230_REG_LEN << 3) + IFREGCTL_REGW, /* channel = 9, Tf = 2452MHz */
	0x0B333100 + (BY_AL2230_REG_LEN << 3) + IFREGCTL_REGW, /* channel = 10, Tf = 2457MHz */
	0x03333100 + (BY_AL2230_REG_LEN << 3) + IFREGCTL_REGW, /* channel = 11, Tf = 2462MHz */
	0x0B333100 + (BY_AL2230_REG_LEN << 3) + IFREGCTL_REGW, /* channel = 12, Tf = 2467MHz */
	0x03333100 + (BY_AL2230_REG_LEN << 3) + IFREGCTL_REGW, /* channel = 13, Tf = 2472MHz */
	0x06666100 + (BY_AL2230_REG_LEN << 3) + IFREGCTL_REGW  /* channel = 14, Tf = 2412M */
};

static unsigned long al2230_power_table[AL2230_PWR_IDX_LEN] = {
	0x04040900 + (BY_AL2230_REG_LEN << 3) + IFREGCTL_REGW,
	0x04041900 + (BY_AL2230_REG_LEN << 3) + IFREGCTL_REGW,
	0x04042900 + (BY_AL2230_REG_LEN << 3) + IFREGCTL_REGW,
	0x04043900 + (BY_AL2230_REG_LEN << 3) + IFREGCTL_REGW,
	0x04044900 + (BY_AL2230_REG_LEN << 3) + IFREGCTL_REGW,
	0x04045900 + (BY_AL2230_REG_LEN << 3) + IFREGCTL_REGW,
	0x04046900 + (BY_AL2230_REG_LEN << 3) + IFREGCTL_REGW,
	0x04047900 + (BY_AL2230_REG_LEN << 3) + IFREGCTL_REGW,
	0x04048900 + (BY_AL2230_REG_LEN << 3) + IFREGCTL_REGW,
	0x04049900 + (BY_AL2230_REG_LEN << 3) + IFREGCTL_REGW,
	0x0404A900 + (BY_AL2230_REG_LEN << 3) + IFREGCTL_REGW,
	0x0404B900 + (BY_AL2230_REG_LEN << 3) + IFREGCTL_REGW,
	0x0404C900 + (BY_AL2230_REG_LEN << 3) + IFREGCTL_REGW,
	0x0404D900 + (BY_AL2230_REG_LEN << 3) + IFREGCTL_REGW,
	0x0404E900 + (BY_AL2230_REG_LEN << 3) + IFREGCTL_REGW,
	0x0404F900 + (BY_AL2230_REG_LEN << 3) + IFREGCTL_REGW,
	0x04050900 + (BY_AL2230_REG_LEN << 3) + IFREGCTL_REGW,
	0x04051900 + (BY_AL2230_REG_LEN << 3) + IFREGCTL_REGW,
	0x04052900 + (BY_AL2230_REG_LEN << 3) + IFREGCTL_REGW,
	0x04053900 + (BY_AL2230_REG_LEN << 3) + IFREGCTL_REGW,
	0x04054900 + (BY_AL2230_REG_LEN << 3) + IFREGCTL_REGW,
	0x04055900 + (BY_AL2230_REG_LEN << 3) + IFREGCTL_REGW,
	0x04056900 + (BY_AL2230_REG_LEN << 3) + IFREGCTL_REGW,
	0x04057900 + (BY_AL2230_REG_LEN << 3) + IFREGCTL_REGW,
	0x04058900 + (BY_AL2230_REG_LEN << 3) + IFREGCTL_REGW,
	0x04059900 + (BY_AL2230_REG_LEN << 3) + IFREGCTL_REGW,
	0x0405A900 + (BY_AL2230_REG_LEN << 3) + IFREGCTL_REGW,
	0x0405B900 + (BY_AL2230_REG_LEN << 3) + IFREGCTL_REGW,
	0x0405C900 + (BY_AL2230_REG_LEN << 3) + IFREGCTL_REGW,
	0x0405D900 + (BY_AL2230_REG_LEN << 3) + IFREGCTL_REGW,
	0x0405E900 + (BY_AL2230_REG_LEN << 3) + IFREGCTL_REGW,
	0x0405F900 + (BY_AL2230_REG_LEN << 3) + IFREGCTL_REGW,
	0x04060900 + (BY_AL2230_REG_LEN << 3) + IFREGCTL_REGW,
	0x04061900 + (BY_AL2230_REG_LEN << 3) + IFREGCTL_REGW,
	0x04062900 + (BY_AL2230_REG_LEN << 3) + IFREGCTL_REGW,
	0x04063900 + (BY_AL2230_REG_LEN << 3) + IFREGCTL_REGW,
	0x04064900 + (BY_AL2230_REG_LEN << 3) + IFREGCTL_REGW,
	0x04065900 + (BY_AL2230_REG_LEN << 3) + IFREGCTL_REGW,
	0x04066900 + (BY_AL2230_REG_LEN << 3) + IFREGCTL_REGW,
	0x04067900 + (BY_AL2230_REG_LEN << 3) + IFREGCTL_REGW,
	0x04068900 + (BY_AL2230_REG_LEN << 3) + IFREGCTL_REGW,
	0x04069900 + (BY_AL2230_REG_LEN << 3) + IFREGCTL_REGW,
	0x0406A900 + (BY_AL2230_REG_LEN << 3) + IFREGCTL_REGW,
	0x0406B900 + (BY_AL2230_REG_LEN << 3) + IFREGCTL_REGW,
	0x0406C900 + (BY_AL2230_REG_LEN << 3) + IFREGCTL_REGW,
	0x0406D900 + (BY_AL2230_REG_LEN << 3) + IFREGCTL_REGW,
	0x0406E900 + (BY_AL2230_REG_LEN << 3) + IFREGCTL_REGW,
	0x0406F900 + (BY_AL2230_REG_LEN << 3) + IFREGCTL_REGW,
	0x04070900 + (BY_AL2230_REG_LEN << 3) + IFREGCTL_REGW,
	0x04071900 + (BY_AL2230_REG_LEN << 3) + IFREGCTL_REGW,
	0x04072900 + (BY_AL2230_REG_LEN << 3) + IFREGCTL_REGW,
	0x04073900 + (BY_AL2230_REG_LEN << 3) + IFREGCTL_REGW,
	0x04074900 + (BY_AL2230_REG_LEN << 3) + IFREGCTL_REGW,
	0x04075900 + (BY_AL2230_REG_LEN << 3) + IFREGCTL_REGW,
	0x04076900 + (BY_AL2230_REG_LEN << 3) + IFREGCTL_REGW,
	0x04077900 + (BY_AL2230_REG_LEN << 3) + IFREGCTL_REGW,
	0x04078900 + (BY_AL2230_REG_LEN << 3) + IFREGCTL_REGW,
	0x04079900 + (BY_AL2230_REG_LEN << 3) + IFREGCTL_REGW,
	0x0407A900 + (BY_AL2230_REG_LEN << 3) + IFREGCTL_REGW,
	0x0407B900 + (BY_AL2230_REG_LEN << 3) + IFREGCTL_REGW,
	0x0407C900 + (BY_AL2230_REG_LEN << 3) + IFREGCTL_REGW,
	0x0407D900 + (BY_AL2230_REG_LEN << 3) + IFREGCTL_REGW,
	0x0407E900 + (BY_AL2230_REG_LEN << 3) + IFREGCTL_REGW,
	0x0407F900 + (BY_AL2230_REG_LEN << 3) + IFREGCTL_REGW
};

/* 40MHz reference frequency
 * Need to Pull PLLON(PE3) low when writing channel registers through 3-wire.
 */
static const unsigned long al7230_init_table[CB_AL7230_INIT_SEQ] = {
	0x00379000 + (BY_AL7230_REG_LEN << 3) + IFREGCTL_REGW, /* Channel1 // Need modify for 11a */
	0x13333100 + (BY_AL7230_REG_LEN << 3) + IFREGCTL_REGW, /* Channel1 // Need modify for 11a */
	0x841FF200 + (BY_AL7230_REG_LEN << 3) + IFREGCTL_REGW, /* Need modify for 11a: 451FE2 */
	0x3FDFA300 + (BY_AL7230_REG_LEN << 3) + IFREGCTL_REGW, /* Need modify for 11a: 5FDFA3 */
	0x7FD78400 + (BY_AL7230_REG_LEN << 3) + IFREGCTL_REGW, /* 11b/g    // Need modify for 11a */
	/* RoberYu:20050113, Rev0.47 Register Setting Guide */
	0x802B5500 + (BY_AL7230_REG_LEN << 3) + IFREGCTL_REGW, /* Need modify for 11a: 8D1B55 */
	0x56AF3600 + (BY_AL7230_REG_LEN << 3) + IFREGCTL_REGW,
	0xCE020700 + (BY_AL7230_REG_LEN << 3) + IFREGCTL_REGW, /* Need modify for 11a: 860207 */
	0x6EBC0800 + (BY_AL7230_REG_LEN << 3) + IFREGCTL_REGW,
	0x221BB900 + (BY_AL7230_REG_LEN << 3) + IFREGCTL_REGW,
	0xE0000A00 + (BY_AL7230_REG_LEN << 3) + IFREGCTL_REGW, /* Need modify for 11a: E0600A */
	0x08031B00 + (BY_AL7230_REG_LEN << 3) + IFREGCTL_REGW, /* init 0x080B1B00 => 0x080F1B00 for 3 wire control TxGain(D10) */
	/* RoberYu:20050113, Rev0.47 Register Setting Guide */
	0x000A3C00 + (BY_AL7230_REG_LEN << 3) + IFREGCTL_REGW, /* Need modify for 11a: 00143C */
	0xFFFFFD00 + (BY_AL7230_REG_LEN << 3) + IFREGCTL_REGW,
	0x00000E00 + (BY_AL7230_REG_LEN << 3) + IFREGCTL_REGW,
	0x1ABA8F00 + (BY_AL7230_REG_LEN << 3) + IFREGCTL_REGW  /* Need modify for 11a: 12BACF */
};

static const unsigned long al7230_init_table_a_mode[CB_AL7230_INIT_SEQ] = {
	0x0FF52000 + (BY_AL7230_REG_LEN << 3) + IFREGCTL_REGW, /* Channel184 // Need modify for 11b/g */
	0x00000100 + (BY_AL7230_REG_LEN << 3) + IFREGCTL_REGW, /* Channel184 // Need modify for 11b/g */
	0x451FE200 + (BY_AL7230_REG_LEN << 3) + IFREGCTL_REGW, /* Need modify for 11b/g */
	0x5FDFA300 + (BY_AL7230_REG_LEN << 3) + IFREGCTL_REGW, /* Need modify for 11b/g */
	0x67F78400 + (BY_AL7230_REG_LEN << 3) + IFREGCTL_REGW, /* 11a    // Need modify for 11b/g */
	0x853F5500 + (BY_AL7230_REG_LEN << 3) + IFREGCTL_REGW, /* Need modify for 11b/g, RoberYu:20050113 */
	0x56AF3600 + (BY_AL7230_REG_LEN << 3) + IFREGCTL_REGW,
	0xCE020700 + (BY_AL7230_REG_LEN << 3) + IFREGCTL_REGW, /* Need modify for 11b/g */
	0x6EBC0800 + (BY_AL7230_REG_LEN << 3) + IFREGCTL_REGW,
	0x221BB900 + (BY_AL7230_REG_LEN << 3) + IFREGCTL_REGW,
	0xE0600A00 + (BY_AL7230_REG_LEN << 3) + IFREGCTL_REGW, /* Need modify for 11b/g */
	0x08031B00 + (BY_AL7230_REG_LEN << 3) + IFREGCTL_REGW, /* init 0x080B1B00 => 0x080F1B00 for 3 wire control TxGain(D10) */
	0x00147C00 + (BY_AL7230_REG_LEN << 3) + IFREGCTL_REGW, /* Need modify for 11b/g */
	0xFFFFFD00 + (BY_AL7230_REG_LEN << 3) + IFREGCTL_REGW,
	0x00000E00 + (BY_AL7230_REG_LEN << 3) + IFREGCTL_REGW,
	0x12BACF00 + (BY_AL7230_REG_LEN << 3) + IFREGCTL_REGW  /* Need modify for 11b/g */
};

static const unsigned long al7230_channel_table0[CB_MAX_CHANNEL] = {
	0x00379000 + (BY_AL7230_REG_LEN << 3) + IFREGCTL_REGW, /* channel =  1, Tf = 2412MHz */
	0x00379000 + (BY_AL7230_REG_LEN << 3) + IFREGCTL_REGW, /* channel =  2, Tf = 2417MHz */
	0x00379000 + (BY_AL7230_REG_LEN << 3) + IFREGCTL_REGW, /* channel =  3, Tf = 2422MHz */
	0x00379000 + (BY_AL7230_REG_LEN << 3) + IFREGCTL_REGW, /* channel =  4, Tf = 2427MHz */
	0x0037A000 + (BY_AL7230_REG_LEN << 3) + IFREGCTL_REGW, /* channel =  5, Tf = 2432MHz */
	0x0037A000 + (BY_AL7230_REG_LEN << 3) + IFREGCTL_REGW, /* channel =  6, Tf = 2437MHz */
	0x0037A000 + (BY_AL7230_REG_LEN << 3) + IFREGCTL_REGW, /* channel =  7, Tf = 2442MHz */
	0x0037A000 + (BY_AL7230_REG_LEN << 3) + IFREGCTL_REGW, /* channel =  8, Tf = 2447MHz //RobertYu: 20050218, update for APNode 0.49 */
	0x0037B000 + (BY_AL7230_REG_LEN << 3) + IFREGCTL_REGW, /* channel =  9, Tf = 2452MHz //RobertYu: 20050218, update for APNode 0.49 */
	0x0037B000 + (BY_AL7230_REG_LEN << 3) + IFREGCTL_REGW, /* channel = 10, Tf = 2457MHz //RobertYu: 20050218, update for APNode 0.49 */
	0x0037B000 + (BY_AL7230_REG_LEN << 3) + IFREGCTL_REGW, /* channel = 11, Tf = 2462MHz //RobertYu: 20050218, update for APNode 0.49 */
	0x0037B000 + (BY_AL7230_REG_LEN << 3) + IFREGCTL_REGW, /* channel = 12, Tf = 2467MHz //RobertYu: 20050218, update for APNode 0.49 */
	0x0037C000 + (BY_AL7230_REG_LEN << 3) + IFREGCTL_REGW, /* channel = 13, Tf = 2472MHz //RobertYu: 20050218, update for APNode 0.49 */
	0x0037C000 + (BY_AL7230_REG_LEN << 3) + IFREGCTL_REGW, /* channel = 14, Tf = 2484MHz */

	/* 4.9G => Ch 183, 184, 185, 187, 188, 189, 192, 196  (Value:15 ~ 22) */
	0x0FF52000 + (BY_AL7230_REG_LEN << 3) + IFREGCTL_REGW, /* channel = 183, Tf = 4915MHz (15) */
	0x0FF52000 + (BY_AL7230_REG_LEN << 3) + IFREGCTL_REGW, /* channel = 184, Tf = 4920MHz (16) */
	0x0FF52000 + (BY_AL7230_REG_LEN << 3) + IFREGCTL_REGW, /* channel = 185, Tf = 4925MHz (17) */
	0x0FF52000 + (BY_AL7230_REG_LEN << 3) + IFREGCTL_REGW, /* channel = 187, Tf = 4935MHz (18) */
	0x0FF52000 + (BY_AL7230_REG_LEN << 3) + IFREGCTL_REGW, /* channel = 188, Tf = 4940MHz (19) */
	0x0FF52000 + (BY_AL7230_REG_LEN << 3) + IFREGCTL_REGW, /* channel = 189, Tf = 4945MHz (20) */
	0x0FF53000 + (BY_AL7230_REG_LEN << 3) + IFREGCTL_REGW, /* channel = 192, Tf = 4960MHz (21) */
	0x0FF53000 + (BY_AL7230_REG_LEN << 3) + IFREGCTL_REGW, /* channel = 196, Tf = 4980MHz (22) */

	/* 5G => Ch 7, 8, 9, 11, 12, 16, 34, 36, 38, 40, 42, 44, 46, 48, 52, 56, 60, 64,
	 * 100, 104, 108, 112, 116, 120, 124, 128, 132, 136, 140, 149, 153, 157, 161, 165  (Value 23 ~ 56)
	 */

	0x0FF54000 + (BY_AL7230_REG_LEN << 3) + IFREGCTL_REGW, /* channel =   7, Tf = 5035MHz (23) */
	0x0FF54000 + (BY_AL7230_REG_LEN << 3) + IFREGCTL_REGW, /* channel =   8, Tf = 5040MHz (24) */
	0x0FF54000 + (BY_AL7230_REG_LEN << 3) + IFREGCTL_REGW, /* channel =   9, Tf = 5045MHz (25) */
	0x0FF54000 + (BY_AL7230_REG_LEN << 3) + IFREGCTL_REGW, /* channel =  11, Tf = 5055MHz (26) */
	0x0FF54000 + (BY_AL7230_REG_LEN << 3) + IFREGCTL_REGW, /* channel =  12, Tf = 5060MHz (27) */
	0x0FF55000 + (BY_AL7230_REG_LEN << 3) + IFREGCTL_REGW, /* channel =  16, Tf = 5080MHz (28) */
	0x0FF56000 + (BY_AL7230_REG_LEN << 3) + IFREGCTL_REGW, /* channel =  34, Tf = 5170MHz (29) */
	0x0FF56000 + (BY_AL7230_REG_LEN << 3) + IFREGCTL_REGW, /* channel =  36, Tf = 5180MHz (30) */
	0x0FF57000 + (BY_AL7230_REG_LEN << 3) + IFREGCTL_REGW, /* channel =  38, Tf = 5190MHz (31) //RobertYu: 20050218, update for APNode 0.49 */
	0x0FF57000 + (BY_AL7230_REG_LEN << 3) + IFREGCTL_REGW, /* channel =  40, Tf = 5200MHz (32) */
	0x0FF57000 + (BY_AL7230_REG_LEN << 3) + IFREGCTL_REGW, /* channel =  42, Tf = 5210MHz (33) */
	0x0FF57000 + (BY_AL7230_REG_LEN << 3) + IFREGCTL_REGW, /* channel =  44, Tf = 5220MHz (34) */
	0x0FF57000 + (BY_AL7230_REG_LEN << 3) + IFREGCTL_REGW, /* channel =  46, Tf = 5230MHz (35) */
	0x0FF57000 + (BY_AL7230_REG_LEN << 3) + IFREGCTL_REGW, /* channel =  48, Tf = 5240MHz (36) */
	0x0FF58000 + (BY_AL7230_REG_LEN << 3) + IFREGCTL_REGW, /* channel =  52, Tf = 5260MHz (37) */
	0x0FF58000 + (BY_AL7230_REG_LEN << 3) + IFREGCTL_REGW, /* channel =  56, Tf = 5280MHz (38) */
	0x0FF58000 + (BY_AL7230_REG_LEN << 3) + IFREGCTL_REGW, /* channel =  60, Tf = 5300MHz (39) */
	0x0FF59000 + (BY_AL7230_REG_LEN << 3) + IFREGCTL_REGW, /* channel =  64, Tf = 5320MHz (40) */

	0x0FF5C000 + (BY_AL7230_REG_LEN << 3) + IFREGCTL_REGW, /* channel = 100, Tf = 5500MHz (41) */
	0x0FF5C000 + (BY_AL7230_REG_LEN << 3) + IFREGCTL_REGW, /* channel = 104, Tf = 5520MHz (42) */
	0x0FF5C000 + (BY_AL7230_REG_LEN << 3) + IFREGCTL_REGW, /* channel = 108, Tf = 5540MHz (43) */
	0x0FF5D000 + (BY_AL7230_REG_LEN << 3) + IFREGCTL_REGW, /* channel = 112, Tf = 5560MHz (44) */
	0x0FF5D000 + (BY_AL7230_REG_LEN << 3) + IFREGCTL_REGW, /* channel = 116, Tf = 5580MHz (45) */
	0x0FF5D000 + (BY_AL7230_REG_LEN << 3) + IFREGCTL_REGW, /* channel = 120, Tf = 5600MHz (46) */
	0x0FF5E000 + (BY_AL7230_REG_LEN << 3) + IFREGCTL_REGW, /* channel = 124, Tf = 5620MHz (47) */
	0x0FF5E000 + (BY_AL7230_REG_LEN << 3) + IFREGCTL_REGW, /* channel = 128, Tf = 5640MHz (48) */
	0x0FF5E000 + (BY_AL7230_REG_LEN << 3) + IFREGCTL_REGW, /* channel = 132, Tf = 5660MHz (49) */
	0x0FF5F000 + (BY_AL7230_REG_LEN << 3) + IFREGCTL_REGW, /* channel = 136, Tf = 5680MHz (50) */
	0x0FF5F000 + (BY_AL7230_REG_LEN << 3) + IFREGCTL_REGW, /* channel = 140, Tf = 5700MHz (51) */
	0x0FF60000 + (BY_AL7230_REG_LEN << 3) + IFREGCTL_REGW, /* channel = 149, Tf = 5745MHz (52) */
	0x0FF60000 + (BY_AL7230_REG_LEN << 3) + IFREGCTL_REGW, /* channel = 153, Tf = 5765MHz (53) */
	0x0FF60000 + (BY_AL7230_REG_LEN << 3) + IFREGCTL_REGW, /* channel = 157, Tf = 5785MHz (54) */
	0x0FF61000 + (BY_AL7230_REG_LEN << 3) + IFREGCTL_REGW, /* channel = 161, Tf = 5805MHz (55) */
	0x0FF61000 + (BY_AL7230_REG_LEN << 3) + IFREGCTL_REGW  /* channel = 165, Tf = 5825MHz (56) */
};

static const unsigned long al7230_channel_table1[CB_MAX_CHANNEL] = {
	0x13333100 + (BY_AL7230_REG_LEN << 3) + IFREGCTL_REGW, /* channel =  1, Tf = 2412MHz */
	0x1B333100 + (BY_AL7230_REG_LEN << 3) + IFREGCTL_REGW, /* channel =  2, Tf = 2417MHz */
	0x03333100 + (BY_AL7230_REG_LEN << 3) + IFREGCTL_REGW, /* channel =  3, Tf = 2422MHz */
	0x0B333100 + (BY_AL7230_REG_LEN << 3) + IFREGCTL_REGW, /* channel =  4, Tf = 2427MHz */
	0x13333100 + (BY_AL7230_REG_LEN << 3) + IFREGCTL_REGW, /* channel =  5, Tf = 2432MHz */
	0x1B333100 + (BY_AL7230_REG_LEN << 3) + IFREGCTL_REGW, /* channel =  6, Tf = 2437MHz */
	0x03333100 + (BY_AL7230_REG_LEN << 3) + IFREGCTL_REGW, /* channel =  7, Tf = 2442MHz */
	0x0B333100 + (BY_AL7230_REG_LEN << 3) + IFREGCTL_REGW, /* channel =  8, Tf = 2447MHz */
	0x13333100 + (BY_AL7230_REG_LEN << 3) + IFREGCTL_REGW, /* channel =  9, Tf = 2452MHz */
	0x1B333100 + (BY_AL7230_REG_LEN << 3) + IFREGCTL_REGW, /* channel = 10, Tf = 2457MHz */
	0x03333100 + (BY_AL7230_REG_LEN << 3) + IFREGCTL_REGW, /* channel = 11, Tf = 2462MHz */
	0x0B333100 + (BY_AL7230_REG_LEN << 3) + IFREGCTL_REGW, /* channel = 12, Tf = 2467MHz */
	0x13333100 + (BY_AL7230_REG_LEN << 3) + IFREGCTL_REGW, /* channel = 13, Tf = 2472MHz */
	0x06666100 + (BY_AL7230_REG_LEN << 3) + IFREGCTL_REGW, /* channel = 14, Tf = 2484MHz */

	/* 4.9G => Ch 183, 184, 185, 187, 188, 189, 192, 196  (Value:15 ~ 22) */
	0x1D555100 + (BY_AL7230_REG_LEN << 3) + IFREGCTL_REGW, /* channel = 183, Tf = 4915MHz (15) */
	0x00000100 + (BY_AL7230_REG_LEN << 3) + IFREGCTL_REGW, /* channel = 184, Tf = 4920MHz (16) */
	0x02AAA100 + (BY_AL7230_REG_LEN << 3) + IFREGCTL_REGW, /* channel = 185, Tf = 4925MHz (17) */
	0x08000100 + (BY_AL7230_REG_LEN << 3) + IFREGCTL_REGW, /* channel = 187, Tf = 4935MHz (18) */
	0x0AAAA100 + (BY_AL7230_REG_LEN << 3) + IFREGCTL_REGW, /* channel = 188, Tf = 4940MHz (19) */
	0x0D555100 + (BY_AL7230_REG_LEN << 3) + IFREGCTL_REGW, /* channel = 189, Tf = 4945MHz (20) */
	0x15555100 + (BY_AL7230_REG_LEN << 3) + IFREGCTL_REGW, /* channel = 192, Tf = 4960MHz (21) */
	0x00000100 + (BY_AL7230_REG_LEN << 3) + IFREGCTL_REGW, /* channel = 196, Tf = 4980MHz (22) */

	/* 5G => Ch 7, 8, 9, 11, 12, 16, 34, 36, 38, 40, 42, 44, 46, 48, 52, 56, 60, 64,
	 * 100, 104, 108, 112, 116, 120, 124, 128, 132, 136, 140, 149, 153, 157, 161, 165  (Value 23 ~ 56)
	 */
	0x1D555100 + (BY_AL7230_REG_LEN << 3) + IFREGCTL_REGW, /* channel =   7, Tf = 5035MHz (23) */
	0x00000100 + (BY_AL7230_REG_LEN << 3) + IFREGCTL_REGW, /* channel =   8, Tf = 5040MHz (24) */
	0x02AAA100 + (BY_AL7230_REG_LEN << 3) + IFREGCTL_REGW, /* channel =   9, Tf = 5045MHz (25) */
	0x08000100 + (BY_AL7230_REG_LEN << 3) + IFREGCTL_REGW, /* channel =  11, Tf = 5055MHz (26) */
	0x0AAAA100 + (BY_AL7230_REG_LEN << 3) + IFREGCTL_REGW, /* channel =  12, Tf = 5060MHz (27) */
	0x15555100 + (BY_AL7230_REG_LEN << 3) + IFREGCTL_REGW, /* channel =  16, Tf = 5080MHz (28) */
	0x05555100 + (BY_AL7230_REG_LEN << 3) + IFREGCTL_REGW, /* channel =  34, Tf = 5170MHz (29) */
	0x0AAAA100 + (BY_AL7230_REG_LEN << 3) + IFREGCTL_REGW, /* channel =  36, Tf = 5180MHz (30) */
	0x10000100 + (BY_AL7230_REG_LEN << 3) + IFREGCTL_REGW, /* channel =  38, Tf = 5190MHz (31) */
	0x15555100 + (BY_AL7230_REG_LEN << 3) + IFREGCTL_REGW, /* channel =  40, Tf = 5200MHz (32) */
	0x1AAAA100 + (BY_AL7230_REG_LEN << 3) + IFREGCTL_REGW, /* channel =  42, Tf = 5210MHz (33) */
	0x00000100 + (BY_AL7230_REG_LEN << 3) + IFREGCTL_REGW, /* channel =  44, Tf = 5220MHz (34) */
	0x05555100 + (BY_AL7230_REG_LEN << 3) + IFREGCTL_REGW, /* channel =  46, Tf = 5230MHz (35) */
	0x0AAAA100 + (BY_AL7230_REG_LEN << 3) + IFREGCTL_REGW, /* channel =  48, Tf = 5240MHz (36) */
	0x15555100 + (BY_AL7230_REG_LEN << 3) + IFREGCTL_REGW, /* channel =  52, Tf = 5260MHz (37) */
	0x00000100 + (BY_AL7230_REG_LEN << 3) + IFREGCTL_REGW, /* channel =  56, Tf = 5280MHz (38) */
	0x0AAAA100 + (BY_AL7230_REG_LEN << 3) + IFREGCTL_REGW, /* channel =  60, Tf = 5300MHz (39) */
	0x15555100 + (BY_AL7230_REG_LEN << 3) + IFREGCTL_REGW, /* channel =  64, Tf = 5320MHz (40) */
	0x15555100 + (BY_AL7230_REG_LEN << 3) + IFREGCTL_REGW, /* channel = 100, Tf = 5500MHz (41) */
	0x00000100 + (BY_AL7230_REG_LEN << 3) + IFREGCTL_REGW, /* channel = 104, Tf = 5520MHz (42) */
	0x0AAAA100 + (BY_AL7230_REG_LEN << 3) + IFREGCTL_REGW, /* channel = 108, Tf = 5540MHz (43) */
	0x15555100 + (BY_AL7230_REG_LEN << 3) + IFREGCTL_REGW, /* channel = 112, Tf = 5560MHz (44) */
	0x00000100 + (BY_AL7230_REG_LEN << 3) + IFREGCTL_REGW, /* channel = 116, Tf = 5580MHz (45) */
	0x0AAAA100 + (BY_AL7230_REG_LEN << 3) + IFREGCTL_REGW, /* channel = 120, Tf = 5600MHz (46) */
	0x15555100 + (BY_AL7230_REG_LEN << 3) + IFREGCTL_REGW, /* channel = 124, Tf = 5620MHz (47) */
	0x00000100 + (BY_AL7230_REG_LEN << 3) + IFREGCTL_REGW, /* channel = 128, Tf = 5640MHz (48) */
	0x0AAAA100 + (BY_AL7230_REG_LEN << 3) + IFREGCTL_REGW, /* channel = 132, Tf = 5660MHz (49) */
	0x15555100 + (BY_AL7230_REG_LEN << 3) + IFREGCTL_REGW, /* channel = 136, Tf = 5680MHz (50) */
	0x00000100 + (BY_AL7230_REG_LEN << 3) + IFREGCTL_REGW, /* channel = 140, Tf = 5700MHz (51) */
	0x18000100 + (BY_AL7230_REG_LEN << 3) + IFREGCTL_REGW, /* channel = 149, Tf = 5745MHz (52) */
	0x02AAA100 + (BY_AL7230_REG_LEN << 3) + IFREGCTL_REGW, /* channel = 153, Tf = 5765MHz (53) */
	0x0D555100 + (BY_AL7230_REG_LEN << 3) + IFREGCTL_REGW, /* channel = 157, Tf = 5785MHz (54) */
	0x18000100 + (BY_AL7230_REG_LEN << 3) + IFREGCTL_REGW, /* channel = 161, Tf = 5805MHz (55) */
	0x02AAA100 + (BY_AL7230_REG_LEN << 3) + IFREGCTL_REGW  /* channel = 165, Tf = 5825MHz (56) */
};

static const unsigned long al7230_channel_table2[CB_MAX_CHANNEL] = {
	0x7FD78400 + (BY_AL7230_REG_LEN << 3) + IFREGCTL_REGW, /* channel =  1, Tf = 2412MHz */
	0x7FD78400 + (BY_AL7230_REG_LEN << 3) + IFREGCTL_REGW, /* channel =  2, Tf = 2417MHz */
	0x7FD78400 + (BY_AL7230_REG_LEN << 3) + IFREGCTL_REGW, /* channel =  3, Tf = 2422MHz */
	0x7FD78400 + (BY_AL7230_REG_LEN << 3) + IFREGCTL_REGW, /* channel =  4, Tf = 2427MHz */
	0x7FD78400 + (BY_AL7230_REG_LEN << 3) + IFREGCTL_REGW, /* channel =  5, Tf = 2432MHz */
	0x7FD78400 + (BY_AL7230_REG_LEN << 3) + IFREGCTL_REGW, /* channel =  6, Tf = 2437MHz */
	0x7FD78400 + (BY_AL7230_REG_LEN << 3) + IFREGCTL_REGW, /* channel =  7, Tf = 2442MHz */
	0x7FD78400 + (BY_AL7230_REG_LEN << 3) + IFREGCTL_REGW, /* channel =  8, Tf = 2447MHz */
	0x7FD78400 + (BY_AL7230_REG_LEN << 3) + IFREGCTL_REGW, /* channel =  9, Tf = 2452MHz */
	0x7FD78400 + (BY_AL7230_REG_LEN << 3) + IFREGCTL_REGW, /* channel = 10, Tf = 2457MHz */
	0x7FD78400 + (BY_AL7230_REG_LEN << 3) + IFREGCTL_REGW, /* channel = 11, Tf = 2462MHz */
	0x7FD78400 + (BY_AL7230_REG_LEN << 3) + IFREGCTL_REGW, /* channel = 12, Tf = 2467MHz */
	0x7FD78400 + (BY_AL7230_REG_LEN << 3) + IFREGCTL_REGW, /* channel = 13, Tf = 2472MHz */
	0x7FD78400 + (BY_AL7230_REG_LEN << 3) + IFREGCTL_REGW, /* channel = 14, Tf = 2484MHz */

	/* 4.9G => Ch 183, 184, 185, 187, 188, 189, 192, 196  (Value:15 ~ 22) */
	0x77D78400 + (BY_AL7230_REG_LEN << 3) + IFREGCTL_REGW, /* channel = 183, Tf = 4915MHz (15) */
	0x67D78400 + (BY_AL7230_REG_LEN << 3) + IFREGCTL_REGW, /* channel = 184, Tf = 4920MHz (16) */
	0x77D78400 + (BY_AL7230_REG_LEN << 3) + IFREGCTL_REGW, /* channel = 185, Tf = 4925MHz (17) */
	0x77D78400 + (BY_AL7230_REG_LEN << 3) + IFREGCTL_REGW, /* channel = 187, Tf = 4935MHz (18) */
	0x77D78400 + (BY_AL7230_REG_LEN << 3) + IFREGCTL_REGW, /* channel = 188, Tf = 4940MHz (19) */
	0x77D78400 + (BY_AL7230_REG_LEN << 3) + IFREGCTL_REGW, /* channel = 189, Tf = 4945MHz (20) */
	0x77D78400 + (BY_AL7230_REG_LEN << 3) + IFREGCTL_REGW, /* channel = 192, Tf = 4960MHz (21) */
	0x67D78400 + (BY_AL7230_REG_LEN << 3) + IFREGCTL_REGW, /* channel = 196, Tf = 4980MHz (22) */

	/* 5G => Ch 7, 8, 9, 11, 12, 16, 34, 36, 38, 40, 42, 44, 46, 48, 52, 56, 60, 64,
	 * 100, 104, 108, 112, 116, 120, 124, 128, 132, 136, 140, 149, 153, 157, 161, 165  (Value 23 ~ 56)
	 */
	0x77D78400 + (BY_AL7230_REG_LEN << 3) + IFREGCTL_REGW, /* channel =   7, Tf = 5035MHz (23) */
	0x67D78400 + (BY_AL7230_REG_LEN << 3) + IFREGCTL_REGW, /* channel =   8, Tf = 5040MHz (24) */
	0x77D78400 + (BY_AL7230_REG_LEN << 3) + IFREGCTL_REGW, /* channel =   9, Tf = 5045MHz (25) */
	0x77D78400 + (BY_AL7230_REG_LEN << 3) + IFREGCTL_REGW, /* channel =  11, Tf = 5055MHz (26) */
	0x77D78400 + (BY_AL7230_REG_LEN << 3) + IFREGCTL_REGW, /* channel =  12, Tf = 5060MHz (27) */
	0x77D78400 + (BY_AL7230_REG_LEN << 3) + IFREGCTL_REGW, /* channel =  16, Tf = 5080MHz (28) */
	0x77D78400 + (BY_AL7230_REG_LEN << 3) + IFREGCTL_REGW, /* channel =  34, Tf = 5170MHz (29) */
	0x77D78400 + (BY_AL7230_REG_LEN << 3) + IFREGCTL_REGW, /* channel =  36, Tf = 5180MHz (30) */
	0x77D78400 + (BY_AL7230_REG_LEN << 3) + IFREGCTL_REGW, /* channel =  38, Tf = 5190MHz (31) */
	0x77D78400 + (BY_AL7230_REG_LEN << 3) + IFREGCTL_REGW, /* channel =  40, Tf = 5200MHz (32) */
	0x77D78400 + (BY_AL7230_REG_LEN << 3) + IFREGCTL_REGW, /* channel =  42, Tf = 5210MHz (33) */
	0x67D78400 + (BY_AL7230_REG_LEN << 3) + IFREGCTL_REGW, /* channel =  44, Tf = 5220MHz (34) */
	0x77D78400 + (BY_AL7230_REG_LEN << 3) + IFREGCTL_REGW, /* channel =  46, Tf = 5230MHz (35) */
	0x77D78400 + (BY_AL7230_REG_LEN << 3) + IFREGCTL_REGW, /* channel =  48, Tf = 5240MHz (36) */
	0x77D78400 + (BY_AL7230_REG_LEN << 3) + IFREGCTL_REGW, /* channel =  52, Tf = 5260MHz (37) */
	0x67D78400 + (BY_AL7230_REG_LEN << 3) + IFREGCTL_REGW, /* channel =  56, Tf = 5280MHz (38) */
	0x77D78400 + (BY_AL7230_REG_LEN << 3) + IFREGCTL_REGW, /* channel =  60, Tf = 5300MHz (39) */
	0x77D78400 + (BY_AL7230_REG_LEN << 3) + IFREGCTL_REGW, /* channel =  64, Tf = 5320MHz (40) */
	0x77D78400 + (BY_AL7230_REG_LEN << 3) + IFREGCTL_REGW, /* channel = 100, Tf = 5500MHz (41) */
	0x67D78400 + (BY_AL7230_REG_LEN << 3) + IFREGCTL_REGW, /* channel = 104, Tf = 5520MHz (42) */
	0x77D78400 + (BY_AL7230_REG_LEN << 3) + IFREGCTL_REGW, /* channel = 108, Tf = 5540MHz (43) */
	0x77D78400 + (BY_AL7230_REG_LEN << 3) + IFREGCTL_REGW, /* channel = 112, Tf = 5560MHz (44) */
	0x67D78400 + (BY_AL7230_REG_LEN << 3) + IFREGCTL_REGW, /* channel = 116, Tf = 5580MHz (45) */
	0x77D78400 + (BY_AL7230_REG_LEN << 3) + IFREGCTL_REGW, /* channel = 120, Tf = 5600MHz (46) */
	0x77D78400 + (BY_AL7230_REG_LEN << 3) + IFREGCTL_REGW, /* channel = 124, Tf = 5620MHz (47) */
	0x67D78400 + (BY_AL7230_REG_LEN << 3) + IFREGCTL_REGW, /* channel = 128, Tf = 5640MHz (48) */
	0x77D78400 + (BY_AL7230_REG_LEN << 3) + IFREGCTL_REGW, /* channel = 132, Tf = 5660MHz (49) */
	0x77D78400 + (BY_AL7230_REG_LEN << 3) + IFREGCTL_REGW, /* channel = 136, Tf = 5680MHz (50) */
	0x67D78400 + (BY_AL7230_REG_LEN << 3) + IFREGCTL_REGW, /* channel = 140, Tf = 5700MHz (51) */
	0x77D78400 + (BY_AL7230_REG_LEN << 3) + IFREGCTL_REGW, /* channel = 149, Tf = 5745MHz (52) */
	0x77D78400 + (BY_AL7230_REG_LEN << 3) + IFREGCTL_REGW, /* channel = 153, Tf = 5765MHz (53) */
	0x77D78400 + (BY_AL7230_REG_LEN << 3) + IFREGCTL_REGW, /* channel = 157, Tf = 5785MHz (54) */
	0x77D78400 + (BY_AL7230_REG_LEN << 3) + IFREGCTL_REGW, /* channel = 161, Tf = 5805MHz (55) */
	0x77D78400 + (BY_AL7230_REG_LEN << 3) + IFREGCTL_REGW  /* channel = 165, Tf = 5825MHz (56) */
};

/*
 * Description: AIROHA IFRF chip init function
 *
 * Parameters:
 *  In:
 *      iobase      - I/O base address
 *  Out:
 *      none
 *
 * Return Value: true if succeeded; false if failed.
 *
 */
static bool s_bAL7230Init(struct vnt_private *priv)
{
	void __iomem *iobase = priv->port_offset;
	int     ii;
	bool ret;

	ret = true;

	/* 3-wire control for normal mode */
	VNSvOutPortB(iobase + MAC_REG_SOFTPWRCTL, 0);

	MACvWordRegBitsOn(iobase, MAC_REG_SOFTPWRCTL, (SOFTPWRCTL_SWPECTI  |
							 SOFTPWRCTL_TXPEINV));
	bb_power_save_mode_off(priv); /* RobertYu:20050106, have DC value for Calibration */

	for (ii = 0; ii < CB_AL7230_INIT_SEQ; ii++)
		ret &= IFRFbWriteEmbedded(priv, al7230_init_table[ii]);

	/* PLL On */
	MACvWordRegBitsOn(iobase, MAC_REG_SOFTPWRCTL, SOFTPWRCTL_SWPE3);

	/* Calibration */
	MACvTimer0MicroSDelay(priv, 150);/* 150us */
	/* TXDCOC:active, RCK:disable */
	ret &= IFRFbWriteEmbedded(priv, (0x9ABA8F00 + (BY_AL7230_REG_LEN << 3) + IFREGCTL_REGW));
	MACvTimer0MicroSDelay(priv, 30);/* 30us */
	/* TXDCOC:disable, RCK:active */
	ret &= IFRFbWriteEmbedded(priv, (0x3ABA8F00 + (BY_AL7230_REG_LEN << 3) + IFREGCTL_REGW));
	MACvTimer0MicroSDelay(priv, 30);/* 30us */
	/* TXDCOC:disable, RCK:disable */
	ret &= IFRFbWriteEmbedded(priv, al7230_init_table[CB_AL7230_INIT_SEQ - 1]);

	MACvWordRegBitsOn(iobase, MAC_REG_SOFTPWRCTL, (SOFTPWRCTL_SWPE3    |
							 SOFTPWRCTL_SWPE2    |
							 SOFTPWRCTL_SWPECTI  |
							 SOFTPWRCTL_TXPEINV));

	bb_power_save_mode_on(priv); /* RobertYu:20050106 */

	/* PE1: TX_ON, PE2: RX_ON, PE3: PLLON */
	/* 3-wire control for power saving mode */
	VNSvOutPortB(iobase + MAC_REG_PSPWRSIG, (PSSIG_WPE3 | PSSIG_WPE2)); /* 1100 0000 */

	return ret;
}

/* Need to Pull PLLON low when writing channel registers through
 * 3-wire interface
 */
static bool s_bAL7230SelectChannel(struct vnt_private *priv, unsigned char byChannel)
{
	void __iomem *iobase = priv->port_offset;
	bool ret;

	ret = true;

	/* PLLON Off */
	MACvWordRegBitsOff(iobase, MAC_REG_SOFTPWRCTL, SOFTPWRCTL_SWPE3);

	ret &= IFRFbWriteEmbedded(priv, al7230_channel_table0[byChannel - 1]);
	ret &= IFRFbWriteEmbedded(priv, al7230_channel_table1[byChannel - 1]);
	ret &= IFRFbWriteEmbedded(priv, al7230_channel_table2[byChannel - 1]);

	/* PLLOn On */
	MACvWordRegBitsOn(iobase, MAC_REG_SOFTPWRCTL, SOFTPWRCTL_SWPE3);

	/* Set Channel[7] = 0 to tell H/W channel is changing now. */
	VNSvOutPortB(iobase + MAC_REG_CHANNEL, (byChannel & 0x7F));
	MACvTimer0MicroSDelay(priv, SWITCH_CHANNEL_DELAY_AL7230);
	/* Set Channel[7] = 1 to tell H/W channel change is done. */
	VNSvOutPortB(iobase + MAC_REG_CHANNEL, (byChannel | 0x80));

	return ret;
}

/*
 * Description: Write to IF/RF, by embedded programming
 *
 * Parameters:
 *  In:
 *      iobase      - I/O base address
 *      dwData      - data to write
 *  Out:
 *      none
 *
 * Return Value: true if succeeded; false if failed.
 *
 */
bool IFRFbWriteEmbedded(struct vnt_private *priv, unsigned long dwData)
{
	void __iomem *iobase = priv->port_offset;
	unsigned short ww;
	unsigned long dwValue;

	VNSvOutPortD(iobase + MAC_REG_IFREGCTL, dwData);

	/* W_MAX_TIMEOUT is the timeout period */
	for (ww = 0; ww < W_MAX_TIMEOUT; ww++) {
		VNSvInPortD(iobase + MAC_REG_IFREGCTL, &dwValue);
		if (dwValue & IFREGCTL_DONE)
			break;
	}

	if (ww == W_MAX_TIMEOUT)
		return false;

	return true;
}

/*
 * Description: AIROHA IFRF chip init function
 *
 * Parameters:
 *  In:
 *      iobase      - I/O base address
 *  Out:
 *      none
 *
 * Return Value: true if succeeded; false if failed.
 *
 */
static bool RFbAL2230Init(struct vnt_private *priv)
{
	void __iomem *iobase = priv->port_offset;
	int     ii;
	bool ret;

	ret = true;

	/* 3-wire control for normal mode */
	VNSvOutPortB(iobase + MAC_REG_SOFTPWRCTL, 0);

	MACvWordRegBitsOn(iobase, MAC_REG_SOFTPWRCTL, (SOFTPWRCTL_SWPECTI  |
							 SOFTPWRCTL_TXPEINV));
	/* PLL  Off */
	MACvWordRegBitsOff(iobase, MAC_REG_SOFTPWRCTL, SOFTPWRCTL_SWPE3);

	/* patch abnormal AL2230 frequency output */
	IFRFbWriteEmbedded(priv, (0x07168700 + (BY_AL2230_REG_LEN << 3) + IFREGCTL_REGW));

	for (ii = 0; ii < CB_AL2230_INIT_SEQ; ii++)
		ret &= IFRFbWriteEmbedded(priv, al2230_init_table[ii]);
	MACvTimer0MicroSDelay(priv, 30); /* delay 30 us */

	/* PLL On */
	MACvWordRegBitsOn(iobase, MAC_REG_SOFTPWRCTL, SOFTPWRCTL_SWPE3);

	MACvTimer0MicroSDelay(priv, 150);/* 150us */
	ret &= IFRFbWriteEmbedded(priv, (0x00d80f00 + (BY_AL2230_REG_LEN << 3) + IFREGCTL_REGW));
	MACvTimer0MicroSDelay(priv, 30);/* 30us */
	ret &= IFRFbWriteEmbedded(priv, (0x00780f00 + (BY_AL2230_REG_LEN << 3) + IFREGCTL_REGW));
	MACvTimer0MicroSDelay(priv, 30);/* 30us */
	ret &= IFRFbWriteEmbedded(priv,
				  al2230_init_table[CB_AL2230_INIT_SEQ - 1]);

	MACvWordRegBitsOn(iobase, MAC_REG_SOFTPWRCTL, (SOFTPWRCTL_SWPE3    |
							 SOFTPWRCTL_SWPE2    |
							 SOFTPWRCTL_SWPECTI  |
							 SOFTPWRCTL_TXPEINV));

	/* 3-wire control for power saving mode */
	VNSvOutPortB(iobase + MAC_REG_PSPWRSIG, (PSSIG_WPE3 | PSSIG_WPE2)); /* 1100 0000 */

	return ret;
}

static bool RFbAL2230SelectChannel(struct vnt_private *priv, unsigned char byChannel)
{
	void __iomem *iobase = priv->port_offset;
	bool ret;

	ret = true;

	ret &= IFRFbWriteEmbedded(priv, al2230_channel_table0[byChannel - 1]);
	ret &= IFRFbWriteEmbedded(priv, al2230_channel_table1[byChannel - 1]);

	/* Set Channel[7] = 0 to tell H/W channel is changing now. */
	VNSvOutPortB(iobase + MAC_REG_CHANNEL, (byChannel & 0x7F));
	MACvTimer0MicroSDelay(priv, SWITCH_CHANNEL_DELAY_AL2230);
	/* Set Channel[7] = 1 to tell H/W channel change is done. */
	VNSvOutPortB(iobase + MAC_REG_CHANNEL, (byChannel | 0x80));

	return ret;
}

/*
 * Description: RF init function
 *
 * Parameters:
 *  In:
 *      byBBType
 *      byRFType
 *  Out:
 *      none
 *
 * Return Value: true if succeeded; false if failed.
 *
 */
bool RFbInit(struct vnt_private *priv)
{
	bool ret = true;

	switch (priv->byRFType) {
	case RF_AIROHA:
	case RF_AL2230S:
		priv->max_pwr_level = AL2230_PWR_IDX_LEN;
		ret = RFbAL2230Init(priv);
		break;
	case RF_AIROHA7230:
		priv->max_pwr_level = AL7230_PWR_IDX_LEN;
		ret = s_bAL7230Init(priv);
		break;
	case RF_NOTHING:
		ret = true;
		break;
	default:
		ret = false;
		break;
	}
	return ret;
}

/*
 * Description: Select channel
 *
 * Parameters:
 *  In:
 *      byRFType
 *      byChannel    - Channel number
 *  Out:
 *      none
 *
 * Return Value: true if succeeded; false if failed.
 *
 */
bool RFbSelectChannel(struct vnt_private *priv, unsigned char byRFType,
		      u16 byChannel)
{
	bool ret = true;

	switch (byRFType) {
	case RF_AIROHA:
	case RF_AL2230S:
		ret = RFbAL2230SelectChannel(priv, byChannel);
		break;
		/*{{ RobertYu: 20050104 */
	case RF_AIROHA7230:
		ret = s_bAL7230SelectChannel(priv, byChannel);
		break;
		/*}} RobertYu */
	case RF_NOTHING:
		ret = true;
		break;
	default:
		ret = false;
		break;
	}
	return ret;
}

/*
 * Description: Write WakeProgSyn
 *
 * Parameters:
 *  In:
<<<<<<< HEAD
 *      iobase      - I/O base address
 *      channel     - channel number
 *      bySleepCnt  - SleepProgSyn count
=======
 *      priv        - Device Structure
 *      rf_type     - RF type
 *      channel     - Channel number
>>>>>>> 754e0b0e
 *
 * Return Value: true if succeeded; false if failed.
 *
 */
<<<<<<< HEAD
bool RFvWriteWakeProgSyn(struct vnt_private *priv, unsigned char rf_type,
			 u16 channel)
=======
bool rf_write_wake_prog_syn(struct vnt_private *priv, unsigned char rf_type,
			    u16 channel)
>>>>>>> 754e0b0e
{
	void __iomem *iobase = priv->port_offset;
	int i;
	unsigned char init_count = 0;
	unsigned char sleep_count = 0;
<<<<<<< HEAD
=======
	unsigned short idx = MISCFIFO_SYNDATA_IDX;
	const unsigned long *init_table;
>>>>>>> 754e0b0e

	VNSvOutPortW(iobase + MAC_REG_MISCFFNDEX, 0);
	switch (rf_type) {
	case RF_AIROHA:
	case RF_AL2230S:

		if (channel > CB_MAX_CHANNEL_24G)
			return false;

		 /* Init Reg + Channel Reg (2) */
		init_count = CB_AL2230_INIT_SEQ + 2;
		sleep_count = 0;
<<<<<<< HEAD
		if (init_count > (MISCFIFO_SYNDATASIZE - sleep_count))
			return false;

		for (i = 0; i < CB_AL2230_INIT_SEQ; i++)
			MACvSetMISCFifo(priv, (unsigned short)(MISCFIFO_SYNDATA_IDX + i), al2230_init_table[i]);

		MACvSetMISCFifo(priv, (unsigned short)(MISCFIFO_SYNDATA_IDX + i), al2230_channel_table0[channel - 1]);
		i++;
		MACvSetMISCFifo(priv, (unsigned short)(MISCFIFO_SYNDATA_IDX + i), al2230_channel_table1[channel - 1]);
=======

		for (i = 0; i < CB_AL2230_INIT_SEQ; i++)
			MACvSetMISCFifo(priv, idx++, al2230_init_table[i]);

		MACvSetMISCFifo(priv, idx++, al2230_channel_table0[channel - 1]);
		MACvSetMISCFifo(priv, idx++, al2230_channel_table1[channel - 1]);
>>>>>>> 754e0b0e
		break;

		/* Need to check, PLLON need to be low for channel setting */
	case RF_AIROHA7230:
		 /* Init Reg + Channel Reg (3) */
		init_count = CB_AL7230_INIT_SEQ + 3;
		sleep_count = 0;
<<<<<<< HEAD
		if (init_count > (MISCFIFO_SYNDATASIZE - sleep_count))
			return false;

		if (channel <= CB_MAX_CHANNEL_24G) {
			for (i = 0; i < CB_AL7230_INIT_SEQ; i++)
				MACvSetMISCFifo(priv, (unsigned short)(MISCFIFO_SYNDATA_IDX + i), al7230_init_table[i]);
		} else {
			for (i = 0; i < CB_AL7230_INIT_SEQ; i++)
				MACvSetMISCFifo(priv, (unsigned short)(MISCFIFO_SYNDATA_IDX + i), al7230_init_table_a_mode[i]);
		}

		MACvSetMISCFifo(priv, (unsigned short)(MISCFIFO_SYNDATA_IDX + i), al7230_channel_table0[channel - 1]);
		i++;
		MACvSetMISCFifo(priv, (unsigned short)(MISCFIFO_SYNDATA_IDX + i), al7230_channel_table1[channel - 1]);
		i++;
		MACvSetMISCFifo(priv, (unsigned short)(MISCFIFO_SYNDATA_IDX + i), al7230_channel_table2[channel - 1]);
=======

		init_table = (channel <= CB_MAX_CHANNEL_24G) ?
			al7230_init_table : al7230_init_table_a_mode;
		for (i = 0; i < CB_AL7230_INIT_SEQ; i++)
			MACvSetMISCFifo(priv, idx++, init_table[i]);

		MACvSetMISCFifo(priv, idx++, al7230_channel_table0[channel - 1]);
		MACvSetMISCFifo(priv, idx++, al7230_channel_table1[channel - 1]);
		MACvSetMISCFifo(priv, idx++, al7230_channel_table2[channel - 1]);
>>>>>>> 754e0b0e
		break;

	case RF_NOTHING:
		return true;

	default:
		return false;
	}

	MACvSetMISCFifo(priv, MISCFIFO_SYNINFO_IDX, (unsigned long)MAKEWORD(sleep_count, init_count));

	return true;
}

/*
 * Description: Set Tx power
 *
 * Parameters:
 *  In:
 *      iobase         - I/O base address
 *      dwRFPowerTable - RF Tx Power Setting
 *  Out:
 *      none
 *
 * Return Value: true if succeeded; false if failed.
 *
 */
bool RFbSetPower(struct vnt_private *priv, unsigned int rate, u16 uCH)
{
	bool ret;
	unsigned char byPwr = 0;
	unsigned char byDec = 0;

	if (priv->dwDiagRefCount != 0)
		return true;

	if ((uCH < 1) || (uCH > CB_MAX_CHANNEL))
		return false;

	switch (rate) {
	case RATE_1M:
	case RATE_2M:
	case RATE_5M:
	case RATE_11M:
		if (uCH > CB_MAX_CHANNEL_24G)
			return false;

		byPwr = priv->abyCCKPwrTbl[uCH];
		break;
	case RATE_6M:
	case RATE_9M:
	case RATE_12M:
	case RATE_18M:
		byPwr = priv->abyOFDMPwrTbl[uCH];
		if (priv->byRFType == RF_UW2452)
			byDec = byPwr + 14;
		else
			byDec = byPwr + 10;

		if (byDec >= priv->max_pwr_level)
			byDec = priv->max_pwr_level - 1;

		byPwr = byDec;
		break;
	case RATE_24M:
	case RATE_36M:
	case RATE_48M:
	case RATE_54M:
		byPwr = priv->abyOFDMPwrTbl[uCH];
		break;
	}

	if (priv->byCurPwr == byPwr)
		return true;

	ret = RFbRawSetPower(priv, byPwr, rate);
	if (ret)
		priv->byCurPwr = byPwr;

	return ret;
}

/*
 * Description: Set Tx power
 *
 * Parameters:
 *  In:
 *      iobase         - I/O base address
 *      dwRFPowerTable - RF Tx Power Setting
 *  Out:
 *      none
 *
 * Return Value: true if succeeded; false if failed.
 *
 */

bool RFbRawSetPower(struct vnt_private *priv, unsigned char byPwr,
		    unsigned int rate)
{
	bool ret = true;
	unsigned long dwMax7230Pwr = 0;

	if (byPwr >= priv->max_pwr_level)
		return false;

	switch (priv->byRFType) {
	case RF_AIROHA:
		ret &= IFRFbWriteEmbedded(priv, al2230_power_table[byPwr]);
		if (rate <= RATE_11M)
			ret &= IFRFbWriteEmbedded(priv, 0x0001B400 + (BY_AL2230_REG_LEN << 3) + IFREGCTL_REGW);
		else
			ret &= IFRFbWriteEmbedded(priv, 0x0005A400 + (BY_AL2230_REG_LEN << 3) + IFREGCTL_REGW);

		break;

	case RF_AL2230S:
		ret &= IFRFbWriteEmbedded(priv, al2230_power_table[byPwr]);
		if (rate <= RATE_11M) {
			ret &= IFRFbWriteEmbedded(priv, 0x040C1400 + (BY_AL2230_REG_LEN << 3) + IFREGCTL_REGW);
			ret &= IFRFbWriteEmbedded(priv, 0x00299B00 + (BY_AL2230_REG_LEN << 3) + IFREGCTL_REGW);
		} else {
			ret &= IFRFbWriteEmbedded(priv, 0x0005A400 + (BY_AL2230_REG_LEN << 3) + IFREGCTL_REGW);
			ret &= IFRFbWriteEmbedded(priv, 0x00099B00 + (BY_AL2230_REG_LEN << 3) + IFREGCTL_REGW);
		}

		break;

	case RF_AIROHA7230:
		/* 0x080F1B00 for 3 wire control TxGain(D10)
		 * and 0x31 as TX Gain value
		 */
		dwMax7230Pwr = 0x080C0B00 | ((byPwr) << 12) |
			(BY_AL7230_REG_LEN << 3)  | IFREGCTL_REGW;

		ret &= IFRFbWriteEmbedded(priv, dwMax7230Pwr);
		break;

	default:
		break;
	}
	return ret;
}

/*
 *
 * Routine Description:
 *     Translate RSSI to dBm
 *
 * Parameters:
 *  In:
 *      priv         - The adapter to be translated
 *      byCurrRSSI      - RSSI to be translated
 *  Out:
 *      pdwdbm          - Translated dbm number
 *
 * Return Value: none
 *
 */
void
RFvRSSITodBm(struct vnt_private *priv, unsigned char byCurrRSSI, long *pldBm)
{
	unsigned char byIdx = (((byCurrRSSI & 0xC0) >> 6) & 0x03);
	long b = (byCurrRSSI & 0x3F);
	long a = 0;
	unsigned char abyAIROHARF[4] = {0, 18, 0, 40};

	switch (priv->byRFType) {
	case RF_AIROHA:
	case RF_AL2230S:
	case RF_AIROHA7230:
		a = abyAIROHARF[byIdx];
		break;
	default:
		break;
	}

	*pldBm = -1 * (a + b * 2);
}

/* Post processing for the 11b/g and 11a.
 * for save time on changing Reg2,3,5,7,10,12,15
 */
bool RFbAL7230SelectChannelPostProcess(struct vnt_private *priv,
				       u16 byOldChannel,
				       u16 byNewChannel)
{
	bool ret;

	ret = true;

	/* if change between 11 b/g and 11a need to update the following
	 * register
	 * Channel Index 1~14
	 */
	if ((byOldChannel <= CB_MAX_CHANNEL_24G) && (byNewChannel > CB_MAX_CHANNEL_24G)) {
		/* Change from 2.4G to 5G [Reg] */
		ret &= IFRFbWriteEmbedded(priv, al7230_init_table_a_mode[2]);
		ret &= IFRFbWriteEmbedded(priv, al7230_init_table_a_mode[3]);
		ret &= IFRFbWriteEmbedded(priv, al7230_init_table_a_mode[5]);
		ret &= IFRFbWriteEmbedded(priv, al7230_init_table_a_mode[7]);
		ret &= IFRFbWriteEmbedded(priv, al7230_init_table_a_mode[10]);
		ret &= IFRFbWriteEmbedded(priv, al7230_init_table_a_mode[12]);
		ret &= IFRFbWriteEmbedded(priv, al7230_init_table_a_mode[15]);
	} else if ((byOldChannel > CB_MAX_CHANNEL_24G) && (byNewChannel <= CB_MAX_CHANNEL_24G)) {
		/* Change from 5G to 2.4G [Reg] */
		ret &= IFRFbWriteEmbedded(priv, al7230_init_table[2]);
		ret &= IFRFbWriteEmbedded(priv, al7230_init_table[3]);
		ret &= IFRFbWriteEmbedded(priv, al7230_init_table[5]);
		ret &= IFRFbWriteEmbedded(priv, al7230_init_table[7]);
		ret &= IFRFbWriteEmbedded(priv, al7230_init_table[10]);
		ret &= IFRFbWriteEmbedded(priv, al7230_init_table[12]);
		ret &= IFRFbWriteEmbedded(priv, al7230_init_table[15]);
	}

	return ret;
}<|MERGE_RESOLUTION|>--- conflicted
+++ resolved
@@ -669,36 +669,22 @@
  *
  * Parameters:
  *  In:
-<<<<<<< HEAD
- *      iobase      - I/O base address
- *      channel     - channel number
- *      bySleepCnt  - SleepProgSyn count
-=======
  *      priv        - Device Structure
  *      rf_type     - RF type
  *      channel     - Channel number
->>>>>>> 754e0b0e
  *
  * Return Value: true if succeeded; false if failed.
  *
  */
-<<<<<<< HEAD
-bool RFvWriteWakeProgSyn(struct vnt_private *priv, unsigned char rf_type,
-			 u16 channel)
-=======
 bool rf_write_wake_prog_syn(struct vnt_private *priv, unsigned char rf_type,
 			    u16 channel)
->>>>>>> 754e0b0e
 {
 	void __iomem *iobase = priv->port_offset;
 	int i;
 	unsigned char init_count = 0;
 	unsigned char sleep_count = 0;
-<<<<<<< HEAD
-=======
 	unsigned short idx = MISCFIFO_SYNDATA_IDX;
 	const unsigned long *init_table;
->>>>>>> 754e0b0e
 
 	VNSvOutPortW(iobase + MAC_REG_MISCFFNDEX, 0);
 	switch (rf_type) {
@@ -711,24 +697,12 @@
 		 /* Init Reg + Channel Reg (2) */
 		init_count = CB_AL2230_INIT_SEQ + 2;
 		sleep_count = 0;
-<<<<<<< HEAD
-		if (init_count > (MISCFIFO_SYNDATASIZE - sleep_count))
-			return false;
-
-		for (i = 0; i < CB_AL2230_INIT_SEQ; i++)
-			MACvSetMISCFifo(priv, (unsigned short)(MISCFIFO_SYNDATA_IDX + i), al2230_init_table[i]);
-
-		MACvSetMISCFifo(priv, (unsigned short)(MISCFIFO_SYNDATA_IDX + i), al2230_channel_table0[channel - 1]);
-		i++;
-		MACvSetMISCFifo(priv, (unsigned short)(MISCFIFO_SYNDATA_IDX + i), al2230_channel_table1[channel - 1]);
-=======
 
 		for (i = 0; i < CB_AL2230_INIT_SEQ; i++)
 			MACvSetMISCFifo(priv, idx++, al2230_init_table[i]);
 
 		MACvSetMISCFifo(priv, idx++, al2230_channel_table0[channel - 1]);
 		MACvSetMISCFifo(priv, idx++, al2230_channel_table1[channel - 1]);
->>>>>>> 754e0b0e
 		break;
 
 		/* Need to check, PLLON need to be low for channel setting */
@@ -736,24 +710,6 @@
 		 /* Init Reg + Channel Reg (3) */
 		init_count = CB_AL7230_INIT_SEQ + 3;
 		sleep_count = 0;
-<<<<<<< HEAD
-		if (init_count > (MISCFIFO_SYNDATASIZE - sleep_count))
-			return false;
-
-		if (channel <= CB_MAX_CHANNEL_24G) {
-			for (i = 0; i < CB_AL7230_INIT_SEQ; i++)
-				MACvSetMISCFifo(priv, (unsigned short)(MISCFIFO_SYNDATA_IDX + i), al7230_init_table[i]);
-		} else {
-			for (i = 0; i < CB_AL7230_INIT_SEQ; i++)
-				MACvSetMISCFifo(priv, (unsigned short)(MISCFIFO_SYNDATA_IDX + i), al7230_init_table_a_mode[i]);
-		}
-
-		MACvSetMISCFifo(priv, (unsigned short)(MISCFIFO_SYNDATA_IDX + i), al7230_channel_table0[channel - 1]);
-		i++;
-		MACvSetMISCFifo(priv, (unsigned short)(MISCFIFO_SYNDATA_IDX + i), al7230_channel_table1[channel - 1]);
-		i++;
-		MACvSetMISCFifo(priv, (unsigned short)(MISCFIFO_SYNDATA_IDX + i), al7230_channel_table2[channel - 1]);
-=======
 
 		init_table = (channel <= CB_MAX_CHANNEL_24G) ?
 			al7230_init_table : al7230_init_table_a_mode;
@@ -763,7 +719,6 @@
 		MACvSetMISCFifo(priv, idx++, al7230_channel_table0[channel - 1]);
 		MACvSetMISCFifo(priv, idx++, al7230_channel_table1[channel - 1]);
 		MACvSetMISCFifo(priv, idx++, al7230_channel_table2[channel - 1]);
->>>>>>> 754e0b0e
 		break;
 
 	case RF_NOTHING:
