/*
 * This file is part of UBIFS.
 *
 * Copyright (C) 2006-2008 Nokia Corporation
 *
 * This program is free software; you can redistribute it and/or modify it
 * under the terms of the GNU General Public License version 2 as published by
 * the Free Software Foundation.
 *
 * This program is distributed in the hope that it will be useful, but WITHOUT
 * ANY WARRANTY; without even the implied warranty of MERCHANTABILITY or
 * FITNESS FOR A PARTICULAR PURPOSE.  See the GNU General Public License for
 * more details.
 *
 * You should have received a copy of the GNU General Public License along with
 * this program; if not, write to the Free Software Foundation, Inc., 51
 * Franklin St, Fifth Floor, Boston, MA 02110-1301 USA
 *
 * Authors: Artem Bityutskiy (Битюцкий Артём)
 *          Adrian Hunter
 */

/*
 * This file implements most of the debugging stuff which is compiled in only
 * when it is enabled. But some debugging check functions are implemented in
 * corresponding subsystem, just because they are closely related and utilize
 * various local functions of those subsystems.
 */

#include <linux/module.h>
#include <linux/debugfs.h>
#include <linux/math64.h>
#include <linux/uaccess.h>
#include <linux/random.h>
#include "ubifs.h"

static DEFINE_SPINLOCK(dbg_lock);

static const char *get_key_fmt(int fmt)
{
	switch (fmt) {
	case UBIFS_SIMPLE_KEY_FMT:
		return "simple";
	default:
		return "unknown/invalid format";
	}
}

static const char *get_key_hash(int hash)
{
	switch (hash) {
	case UBIFS_KEY_HASH_R5:
		return "R5";
	case UBIFS_KEY_HASH_TEST:
		return "test";
	default:
		return "unknown/invalid name hash";
	}
}

static const char *get_key_type(int type)
{
	switch (type) {
	case UBIFS_INO_KEY:
		return "inode";
	case UBIFS_DENT_KEY:
		return "direntry";
	case UBIFS_XENT_KEY:
		return "xentry";
	case UBIFS_DATA_KEY:
		return "data";
	case UBIFS_TRUN_KEY:
		return "truncate";
	default:
		return "unknown/invalid key";
	}
}

static const char *get_dent_type(int type)
{
	switch (type) {
	case UBIFS_ITYPE_REG:
		return "file";
	case UBIFS_ITYPE_DIR:
		return "dir";
	case UBIFS_ITYPE_LNK:
		return "symlink";
	case UBIFS_ITYPE_BLK:
		return "blkdev";
	case UBIFS_ITYPE_CHR:
		return "char dev";
	case UBIFS_ITYPE_FIFO:
		return "fifo";
	case UBIFS_ITYPE_SOCK:
		return "socket";
	default:
		return "unknown/invalid type";
	}
}

const char *dbg_snprintf_key(const struct ubifs_info *c,
			     const union ubifs_key *key, char *buffer, int len)
{
	char *p = buffer;
	int type = key_type(c, key);

	if (c->key_fmt == UBIFS_SIMPLE_KEY_FMT) {
		switch (type) {
		case UBIFS_INO_KEY:
			len -= snprintf(p, len, "(%lu, %s)",
					(unsigned long)key_inum(c, key),
					get_key_type(type));
			break;
		case UBIFS_DENT_KEY:
		case UBIFS_XENT_KEY:
			len -= snprintf(p, len, "(%lu, %s, %#08x)",
					(unsigned long)key_inum(c, key),
					get_key_type(type), key_hash(c, key));
			break;
		case UBIFS_DATA_KEY:
			len -= snprintf(p, len, "(%lu, %s, %u)",
					(unsigned long)key_inum(c, key),
					get_key_type(type), key_block(c, key));
			break;
		case UBIFS_TRUN_KEY:
			len -= snprintf(p, len, "(%lu, %s)",
					(unsigned long)key_inum(c, key),
					get_key_type(type));
			break;
		default:
			len -= snprintf(p, len, "(bad key type: %#08x, %#08x)",
					key->u32[0], key->u32[1]);
		}
	} else
		len -= snprintf(p, len, "bad key format %d", c->key_fmt);
	ubifs_assert(len > 0);
	return p;
}

const char *dbg_ntype(int type)
{
	switch (type) {
	case UBIFS_PAD_NODE:
		return "padding node";
	case UBIFS_SB_NODE:
		return "superblock node";
	case UBIFS_MST_NODE:
		return "master node";
	case UBIFS_REF_NODE:
		return "reference node";
	case UBIFS_INO_NODE:
		return "inode node";
	case UBIFS_DENT_NODE:
		return "direntry node";
	case UBIFS_XENT_NODE:
		return "xentry node";
	case UBIFS_DATA_NODE:
		return "data node";
	case UBIFS_TRUN_NODE:
		return "truncate node";
	case UBIFS_IDX_NODE:
		return "indexing node";
	case UBIFS_CS_NODE:
		return "commit start node";
	case UBIFS_ORPH_NODE:
		return "orphan node";
	default:
		return "unknown node";
	}
}

static const char *dbg_gtype(int type)
{
	switch (type) {
	case UBIFS_NO_NODE_GROUP:
		return "no node group";
	case UBIFS_IN_NODE_GROUP:
		return "in node group";
	case UBIFS_LAST_OF_NODE_GROUP:
		return "last of node group";
	default:
		return "unknown";
	}
}

const char *dbg_cstate(int cmt_state)
{
	switch (cmt_state) {
	case COMMIT_RESTING:
		return "commit resting";
	case COMMIT_BACKGROUND:
		return "background commit requested";
	case COMMIT_REQUIRED:
		return "commit required";
	case COMMIT_RUNNING_BACKGROUND:
		return "BACKGROUND commit running";
	case COMMIT_RUNNING_REQUIRED:
		return "commit running and required";
	case COMMIT_BROKEN:
		return "broken commit";
	default:
		return "unknown commit state";
	}
}

const char *dbg_jhead(int jhead)
{
	switch (jhead) {
	case GCHD:
		return "0 (GC)";
	case BASEHD:
		return "1 (base)";
	case DATAHD:
		return "2 (data)";
	default:
		return "unknown journal head";
	}
}

static void dump_ch(const struct ubifs_ch *ch)
{
	pr_err("\tmagic          %#x\n", le32_to_cpu(ch->magic));
	pr_err("\tcrc            %#x\n", le32_to_cpu(ch->crc));
	pr_err("\tnode_type      %d (%s)\n", ch->node_type,
	       dbg_ntype(ch->node_type));
	pr_err("\tgroup_type     %d (%s)\n", ch->group_type,
	       dbg_gtype(ch->group_type));
	pr_err("\tsqnum          %llu\n",
	       (unsigned long long)le64_to_cpu(ch->sqnum));
	pr_err("\tlen            %u\n", le32_to_cpu(ch->len));
}

void ubifs_dump_inode(struct ubifs_info *c, const struct inode *inode)
{
	const struct ubifs_inode *ui = ubifs_inode(inode);
	struct qstr nm = { .name = NULL };
	union ubifs_key key;
	struct ubifs_dent_node *dent, *pdent = NULL;
	int count = 2;

	pr_err("Dump in-memory inode:");
	pr_err("\tinode          %lu\n", inode->i_ino);
	pr_err("\tsize           %llu\n",
	       (unsigned long long)i_size_read(inode));
<<<<<<< HEAD
	printk(KERN_ERR "\tnlink          %u\n", inode->i_nlink);
	printk(KERN_ERR "\tuid            %u\n", (unsigned int)i_uid_read(inode));
	printk(KERN_ERR "\tgid            %u\n", (unsigned int)i_gid_read(inode));
	printk(KERN_ERR "\tatime          %u.%u\n",
=======
	pr_err("\tnlink          %u\n", inode->i_nlink);
	pr_err("\tuid            %u\n", (unsigned int)inode->i_uid);
	pr_err("\tgid            %u\n", (unsigned int)inode->i_gid);
	pr_err("\tatime          %u.%u\n",
>>>>>>> 3668b70f
	       (unsigned int)inode->i_atime.tv_sec,
	       (unsigned int)inode->i_atime.tv_nsec);
	pr_err("\tmtime          %u.%u\n",
	       (unsigned int)inode->i_mtime.tv_sec,
	       (unsigned int)inode->i_mtime.tv_nsec);
	pr_err("\tctime          %u.%u\n",
	       (unsigned int)inode->i_ctime.tv_sec,
	       (unsigned int)inode->i_ctime.tv_nsec);
	pr_err("\tcreat_sqnum    %llu\n", ui->creat_sqnum);
	pr_err("\txattr_size     %u\n", ui->xattr_size);
	pr_err("\txattr_cnt      %u\n", ui->xattr_cnt);
	pr_err("\txattr_names    %u\n", ui->xattr_names);
	pr_err("\tdirty          %u\n", ui->dirty);
	pr_err("\txattr          %u\n", ui->xattr);
	pr_err("\tbulk_read      %u\n", ui->xattr);
	pr_err("\tsynced_i_size  %llu\n",
	       (unsigned long long)ui->synced_i_size);
	pr_err("\tui_size        %llu\n",
	       (unsigned long long)ui->ui_size);
	pr_err("\tflags          %d\n", ui->flags);
	pr_err("\tcompr_type     %d\n", ui->compr_type);
	pr_err("\tlast_page_read %lu\n", ui->last_page_read);
	pr_err("\tread_in_a_row  %lu\n", ui->read_in_a_row);
	pr_err("\tdata_len       %d\n", ui->data_len);

	if (!S_ISDIR(inode->i_mode))
		return;

	pr_err("List of directory entries:\n");
	ubifs_assert(!mutex_is_locked(&c->tnc_mutex));

	lowest_dent_key(c, &key, inode->i_ino);
	while (1) {
		dent = ubifs_tnc_next_ent(c, &key, &nm);
		if (IS_ERR(dent)) {
			if (PTR_ERR(dent) != -ENOENT)
				pr_err("error %ld\n", PTR_ERR(dent));
			break;
		}

		pr_err("\t%d: %s (%s)\n",
		       count++, dent->name, get_dent_type(dent->type));

		nm.name = dent->name;
		nm.len = le16_to_cpu(dent->nlen);
		kfree(pdent);
		pdent = dent;
		key_read(c, &dent->key, &key);
	}
	kfree(pdent);
}

void ubifs_dump_node(const struct ubifs_info *c, const void *node)
{
	int i, n;
	union ubifs_key key;
	const struct ubifs_ch *ch = node;
	char key_buf[DBG_KEY_BUF_LEN];

	/* If the magic is incorrect, just hexdump the first bytes */
	if (le32_to_cpu(ch->magic) != UBIFS_NODE_MAGIC) {
		pr_err("Not a node, first %zu bytes:", UBIFS_CH_SZ);
		print_hex_dump(KERN_ERR, "", DUMP_PREFIX_OFFSET, 32, 1,
			       (void *)node, UBIFS_CH_SZ, 1);
		return;
	}

	spin_lock(&dbg_lock);
	dump_ch(node);

	switch (ch->node_type) {
	case UBIFS_PAD_NODE:
	{
		const struct ubifs_pad_node *pad = node;

		pr_err("\tpad_len        %u\n", le32_to_cpu(pad->pad_len));
		break;
	}
	case UBIFS_SB_NODE:
	{
		const struct ubifs_sb_node *sup = node;
		unsigned int sup_flags = le32_to_cpu(sup->flags);

		pr_err("\tkey_hash       %d (%s)\n",
		       (int)sup->key_hash, get_key_hash(sup->key_hash));
		pr_err("\tkey_fmt        %d (%s)\n",
		       (int)sup->key_fmt, get_key_fmt(sup->key_fmt));
		pr_err("\tflags          %#x\n", sup_flags);
		pr_err("\t  big_lpt      %u\n",
		       !!(sup_flags & UBIFS_FLG_BIGLPT));
		pr_err("\t  space_fixup  %u\n",
		       !!(sup_flags & UBIFS_FLG_SPACE_FIXUP));
		pr_err("\tmin_io_size    %u\n", le32_to_cpu(sup->min_io_size));
		pr_err("\tleb_size       %u\n", le32_to_cpu(sup->leb_size));
		pr_err("\tleb_cnt        %u\n", le32_to_cpu(sup->leb_cnt));
		pr_err("\tmax_leb_cnt    %u\n", le32_to_cpu(sup->max_leb_cnt));
		pr_err("\tmax_bud_bytes  %llu\n",
		       (unsigned long long)le64_to_cpu(sup->max_bud_bytes));
		pr_err("\tlog_lebs       %u\n", le32_to_cpu(sup->log_lebs));
		pr_err("\tlpt_lebs       %u\n", le32_to_cpu(sup->lpt_lebs));
		pr_err("\torph_lebs      %u\n", le32_to_cpu(sup->orph_lebs));
		pr_err("\tjhead_cnt      %u\n", le32_to_cpu(sup->jhead_cnt));
		pr_err("\tfanout         %u\n", le32_to_cpu(sup->fanout));
		pr_err("\tlsave_cnt      %u\n", le32_to_cpu(sup->lsave_cnt));
		pr_err("\tdefault_compr  %u\n",
		       (int)le16_to_cpu(sup->default_compr));
		pr_err("\trp_size        %llu\n",
		       (unsigned long long)le64_to_cpu(sup->rp_size));
		pr_err("\trp_uid         %u\n", le32_to_cpu(sup->rp_uid));
		pr_err("\trp_gid         %u\n", le32_to_cpu(sup->rp_gid));
		pr_err("\tfmt_version    %u\n", le32_to_cpu(sup->fmt_version));
		pr_err("\ttime_gran      %u\n", le32_to_cpu(sup->time_gran));
		pr_err("\tUUID           %pUB\n", sup->uuid);
		break;
	}
	case UBIFS_MST_NODE:
	{
		const struct ubifs_mst_node *mst = node;

		pr_err("\thighest_inum   %llu\n",
		       (unsigned long long)le64_to_cpu(mst->highest_inum));
		pr_err("\tcommit number  %llu\n",
		       (unsigned long long)le64_to_cpu(mst->cmt_no));
		pr_err("\tflags          %#x\n", le32_to_cpu(mst->flags));
		pr_err("\tlog_lnum       %u\n", le32_to_cpu(mst->log_lnum));
		pr_err("\troot_lnum      %u\n", le32_to_cpu(mst->root_lnum));
		pr_err("\troot_offs      %u\n", le32_to_cpu(mst->root_offs));
		pr_err("\troot_len       %u\n", le32_to_cpu(mst->root_len));
		pr_err("\tgc_lnum        %u\n", le32_to_cpu(mst->gc_lnum));
		pr_err("\tihead_lnum     %u\n", le32_to_cpu(mst->ihead_lnum));
		pr_err("\tihead_offs     %u\n", le32_to_cpu(mst->ihead_offs));
		pr_err("\tindex_size     %llu\n",
		       (unsigned long long)le64_to_cpu(mst->index_size));
		pr_err("\tlpt_lnum       %u\n", le32_to_cpu(mst->lpt_lnum));
		pr_err("\tlpt_offs       %u\n", le32_to_cpu(mst->lpt_offs));
		pr_err("\tnhead_lnum     %u\n", le32_to_cpu(mst->nhead_lnum));
		pr_err("\tnhead_offs     %u\n", le32_to_cpu(mst->nhead_offs));
		pr_err("\tltab_lnum      %u\n", le32_to_cpu(mst->ltab_lnum));
		pr_err("\tltab_offs      %u\n", le32_to_cpu(mst->ltab_offs));
		pr_err("\tlsave_lnum     %u\n", le32_to_cpu(mst->lsave_lnum));
		pr_err("\tlsave_offs     %u\n", le32_to_cpu(mst->lsave_offs));
		pr_err("\tlscan_lnum     %u\n", le32_to_cpu(mst->lscan_lnum));
		pr_err("\tleb_cnt        %u\n", le32_to_cpu(mst->leb_cnt));
		pr_err("\tempty_lebs     %u\n", le32_to_cpu(mst->empty_lebs));
		pr_err("\tidx_lebs       %u\n", le32_to_cpu(mst->idx_lebs));
		pr_err("\ttotal_free     %llu\n",
		       (unsigned long long)le64_to_cpu(mst->total_free));
		pr_err("\ttotal_dirty    %llu\n",
		       (unsigned long long)le64_to_cpu(mst->total_dirty));
		pr_err("\ttotal_used     %llu\n",
		       (unsigned long long)le64_to_cpu(mst->total_used));
		pr_err("\ttotal_dead     %llu\n",
		       (unsigned long long)le64_to_cpu(mst->total_dead));
		pr_err("\ttotal_dark     %llu\n",
		       (unsigned long long)le64_to_cpu(mst->total_dark));
		break;
	}
	case UBIFS_REF_NODE:
	{
		const struct ubifs_ref_node *ref = node;

		pr_err("\tlnum           %u\n", le32_to_cpu(ref->lnum));
		pr_err("\toffs           %u\n", le32_to_cpu(ref->offs));
		pr_err("\tjhead          %u\n", le32_to_cpu(ref->jhead));
		break;
	}
	case UBIFS_INO_NODE:
	{
		const struct ubifs_ino_node *ino = node;

		key_read(c, &ino->key, &key);
		pr_err("\tkey            %s\n",
		       dbg_snprintf_key(c, &key, key_buf, DBG_KEY_BUF_LEN));
		pr_err("\tcreat_sqnum    %llu\n",
		       (unsigned long long)le64_to_cpu(ino->creat_sqnum));
		pr_err("\tsize           %llu\n",
		       (unsigned long long)le64_to_cpu(ino->size));
		pr_err("\tnlink          %u\n", le32_to_cpu(ino->nlink));
		pr_err("\tatime          %lld.%u\n",
		       (long long)le64_to_cpu(ino->atime_sec),
		       le32_to_cpu(ino->atime_nsec));
		pr_err("\tmtime          %lld.%u\n",
		       (long long)le64_to_cpu(ino->mtime_sec),
		       le32_to_cpu(ino->mtime_nsec));
		pr_err("\tctime          %lld.%u\n",
		       (long long)le64_to_cpu(ino->ctime_sec),
		       le32_to_cpu(ino->ctime_nsec));
		pr_err("\tuid            %u\n", le32_to_cpu(ino->uid));
		pr_err("\tgid            %u\n", le32_to_cpu(ino->gid));
		pr_err("\tmode           %u\n", le32_to_cpu(ino->mode));
		pr_err("\tflags          %#x\n", le32_to_cpu(ino->flags));
		pr_err("\txattr_cnt      %u\n", le32_to_cpu(ino->xattr_cnt));
		pr_err("\txattr_size     %u\n", le32_to_cpu(ino->xattr_size));
		pr_err("\txattr_names    %u\n", le32_to_cpu(ino->xattr_names));
		pr_err("\tcompr_type     %#x\n",
		       (int)le16_to_cpu(ino->compr_type));
		pr_err("\tdata len       %u\n", le32_to_cpu(ino->data_len));
		break;
	}
	case UBIFS_DENT_NODE:
	case UBIFS_XENT_NODE:
	{
		const struct ubifs_dent_node *dent = node;
		int nlen = le16_to_cpu(dent->nlen);

		key_read(c, &dent->key, &key);
		pr_err("\tkey            %s\n",
		       dbg_snprintf_key(c, &key, key_buf, DBG_KEY_BUF_LEN));
		pr_err("\tinum           %llu\n",
		       (unsigned long long)le64_to_cpu(dent->inum));
		pr_err("\ttype           %d\n", (int)dent->type);
		pr_err("\tnlen           %d\n", nlen);
		pr_err("\tname           ");

		if (nlen > UBIFS_MAX_NLEN)
			pr_err("(bad name length, not printing, bad or corrupted node)");
		else {
			for (i = 0; i < nlen && dent->name[i]; i++)
				pr_cont("%c", dent->name[i]);
		}
		pr_cont("\n");

		break;
	}
	case UBIFS_DATA_NODE:
	{
		const struct ubifs_data_node *dn = node;
		int dlen = le32_to_cpu(ch->len) - UBIFS_DATA_NODE_SZ;

		key_read(c, &dn->key, &key);
		pr_err("\tkey            %s\n",
		       dbg_snprintf_key(c, &key, key_buf, DBG_KEY_BUF_LEN));
		pr_err("\tsize           %u\n", le32_to_cpu(dn->size));
		pr_err("\tcompr_typ      %d\n",
		       (int)le16_to_cpu(dn->compr_type));
		pr_err("\tdata size      %d\n", dlen);
		pr_err("\tdata:\n");
		print_hex_dump(KERN_ERR, "\t", DUMP_PREFIX_OFFSET, 32, 1,
			       (void *)&dn->data, dlen, 0);
		break;
	}
	case UBIFS_TRUN_NODE:
	{
		const struct ubifs_trun_node *trun = node;

		pr_err("\tinum           %u\n", le32_to_cpu(trun->inum));
		pr_err("\told_size       %llu\n",
		       (unsigned long long)le64_to_cpu(trun->old_size));
		pr_err("\tnew_size       %llu\n",
		       (unsigned long long)le64_to_cpu(trun->new_size));
		break;
	}
	case UBIFS_IDX_NODE:
	{
		const struct ubifs_idx_node *idx = node;

		n = le16_to_cpu(idx->child_cnt);
		pr_err("\tchild_cnt      %d\n", n);
		pr_err("\tlevel          %d\n", (int)le16_to_cpu(idx->level));
		pr_err("\tBranches:\n");

		for (i = 0; i < n && i < c->fanout - 1; i++) {
			const struct ubifs_branch *br;

			br = ubifs_idx_branch(c, idx, i);
			key_read(c, &br->key, &key);
			pr_err("\t%d: LEB %d:%d len %d key %s\n",
			       i, le32_to_cpu(br->lnum), le32_to_cpu(br->offs),
			       le32_to_cpu(br->len),
			       dbg_snprintf_key(c, &key, key_buf,
						DBG_KEY_BUF_LEN));
		}
		break;
	}
	case UBIFS_CS_NODE:
		break;
	case UBIFS_ORPH_NODE:
	{
		const struct ubifs_orph_node *orph = node;

		pr_err("\tcommit number  %llu\n",
		       (unsigned long long)
				le64_to_cpu(orph->cmt_no) & LLONG_MAX);
		pr_err("\tlast node flag %llu\n",
		       (unsigned long long)(le64_to_cpu(orph->cmt_no)) >> 63);
		n = (le32_to_cpu(ch->len) - UBIFS_ORPH_NODE_SZ) >> 3;
		pr_err("\t%d orphan inode numbers:\n", n);
		for (i = 0; i < n; i++)
			pr_err("\t  ino %llu\n",
			       (unsigned long long)le64_to_cpu(orph->inos[i]));
		break;
	}
	default:
		pr_err("node type %d was not recognized\n",
		       (int)ch->node_type);
	}
	spin_unlock(&dbg_lock);
}

void ubifs_dump_budget_req(const struct ubifs_budget_req *req)
{
	spin_lock(&dbg_lock);
	pr_err("Budgeting request: new_ino %d, dirtied_ino %d\n",
	       req->new_ino, req->dirtied_ino);
	pr_err("\tnew_ino_d   %d, dirtied_ino_d %d\n",
	       req->new_ino_d, req->dirtied_ino_d);
	pr_err("\tnew_page    %d, dirtied_page %d\n",
	       req->new_page, req->dirtied_page);
	pr_err("\tnew_dent    %d, mod_dent     %d\n",
	       req->new_dent, req->mod_dent);
	pr_err("\tidx_growth  %d\n", req->idx_growth);
	pr_err("\tdata_growth %d dd_growth     %d\n",
	       req->data_growth, req->dd_growth);
	spin_unlock(&dbg_lock);
}

void ubifs_dump_lstats(const struct ubifs_lp_stats *lst)
{
	spin_lock(&dbg_lock);
	pr_err("(pid %d) Lprops statistics: empty_lebs %d, idx_lebs  %d\n",
	       current->pid, lst->empty_lebs, lst->idx_lebs);
	pr_err("\ttaken_empty_lebs %d, total_free %lld, total_dirty %lld\n",
	       lst->taken_empty_lebs, lst->total_free, lst->total_dirty);
	pr_err("\ttotal_used %lld, total_dark %lld, total_dead %lld\n",
	       lst->total_used, lst->total_dark, lst->total_dead);
	spin_unlock(&dbg_lock);
}

void ubifs_dump_budg(struct ubifs_info *c, const struct ubifs_budg_info *bi)
{
	int i;
	struct rb_node *rb;
	struct ubifs_bud *bud;
	struct ubifs_gced_idx_leb *idx_gc;
	long long available, outstanding, free;

	spin_lock(&c->space_lock);
	spin_lock(&dbg_lock);
	pr_err("(pid %d) Budgeting info: data budget sum %lld, total budget sum %lld\n",
	       current->pid, bi->data_growth + bi->dd_growth,
	       bi->data_growth + bi->dd_growth + bi->idx_growth);
	pr_err("\tbudg_data_growth %lld, budg_dd_growth %lld, budg_idx_growth %lld\n",
	       bi->data_growth, bi->dd_growth, bi->idx_growth);
	pr_err("\tmin_idx_lebs %d, old_idx_sz %llu, uncommitted_idx %lld\n",
	       bi->min_idx_lebs, bi->old_idx_sz, bi->uncommitted_idx);
	pr_err("\tpage_budget %d, inode_budget %d, dent_budget %d\n",
	       bi->page_budget, bi->inode_budget, bi->dent_budget);
	pr_err("\tnospace %u, nospace_rp %u\n", bi->nospace, bi->nospace_rp);
	pr_err("\tdark_wm %d, dead_wm %d, max_idx_node_sz %d\n",
	       c->dark_wm, c->dead_wm, c->max_idx_node_sz);

	if (bi != &c->bi)
		/*
		 * If we are dumping saved budgeting data, do not print
		 * additional information which is about the current state, not
		 * the old one which corresponded to the saved budgeting data.
		 */
		goto out_unlock;

	pr_err("\tfreeable_cnt %d, calc_idx_sz %lld, idx_gc_cnt %d\n",
	       c->freeable_cnt, c->calc_idx_sz, c->idx_gc_cnt);
	pr_err("\tdirty_pg_cnt %ld, dirty_zn_cnt %ld, clean_zn_cnt %ld\n",
	       atomic_long_read(&c->dirty_pg_cnt),
	       atomic_long_read(&c->dirty_zn_cnt),
	       atomic_long_read(&c->clean_zn_cnt));
	pr_err("\tgc_lnum %d, ihead_lnum %d\n", c->gc_lnum, c->ihead_lnum);

	/* If we are in R/O mode, journal heads do not exist */
	if (c->jheads)
		for (i = 0; i < c->jhead_cnt; i++)
			pr_err("\tjhead %s\t LEB %d\n",
			       dbg_jhead(c->jheads[i].wbuf.jhead),
			       c->jheads[i].wbuf.lnum);
	for (rb = rb_first(&c->buds); rb; rb = rb_next(rb)) {
		bud = rb_entry(rb, struct ubifs_bud, rb);
		pr_err("\tbud LEB %d\n", bud->lnum);
	}
	list_for_each_entry(bud, &c->old_buds, list)
		pr_err("\told bud LEB %d\n", bud->lnum);
	list_for_each_entry(idx_gc, &c->idx_gc, list)
		pr_err("\tGC'ed idx LEB %d unmap %d\n",
		       idx_gc->lnum, idx_gc->unmap);
	pr_err("\tcommit state %d\n", c->cmt_state);

	/* Print budgeting predictions */
	available = ubifs_calc_available(c, c->bi.min_idx_lebs);
	outstanding = c->bi.data_growth + c->bi.dd_growth;
	free = ubifs_get_free_space_nolock(c);
	pr_err("Budgeting predictions:\n");
	pr_err("\tavailable: %lld, outstanding %lld, free %lld\n",
	       available, outstanding, free);
out_unlock:
	spin_unlock(&dbg_lock);
	spin_unlock(&c->space_lock);
}

void ubifs_dump_lprop(const struct ubifs_info *c, const struct ubifs_lprops *lp)
{
	int i, spc, dark = 0, dead = 0;
	struct rb_node *rb;
	struct ubifs_bud *bud;

	spc = lp->free + lp->dirty;
	if (spc < c->dead_wm)
		dead = spc;
	else
		dark = ubifs_calc_dark(c, spc);

	if (lp->flags & LPROPS_INDEX)
		pr_err("LEB %-7d free %-8d dirty %-8d used %-8d free + dirty %-8d flags %#x (",
		       lp->lnum, lp->free, lp->dirty, c->leb_size - spc, spc,
		       lp->flags);
	else
		pr_err("LEB %-7d free %-8d dirty %-8d used %-8d free + dirty %-8d dark %-4d dead %-4d nodes fit %-3d flags %#-4x (",
		       lp->lnum, lp->free, lp->dirty, c->leb_size - spc, spc,
		       dark, dead, (int)(spc / UBIFS_MAX_NODE_SZ), lp->flags);

	if (lp->flags & LPROPS_TAKEN) {
		if (lp->flags & LPROPS_INDEX)
			pr_cont("index, taken");
		else
			pr_cont("taken");
	} else {
		const char *s;

		if (lp->flags & LPROPS_INDEX) {
			switch (lp->flags & LPROPS_CAT_MASK) {
			case LPROPS_DIRTY_IDX:
				s = "dirty index";
				break;
			case LPROPS_FRDI_IDX:
				s = "freeable index";
				break;
			default:
				s = "index";
			}
		} else {
			switch (lp->flags & LPROPS_CAT_MASK) {
			case LPROPS_UNCAT:
				s = "not categorized";
				break;
			case LPROPS_DIRTY:
				s = "dirty";
				break;
			case LPROPS_FREE:
				s = "free";
				break;
			case LPROPS_EMPTY:
				s = "empty";
				break;
			case LPROPS_FREEABLE:
				s = "freeable";
				break;
			default:
				s = NULL;
				break;
			}
		}
		pr_cont("%s", s);
	}

	for (rb = rb_first((struct rb_root *)&c->buds); rb; rb = rb_next(rb)) {
		bud = rb_entry(rb, struct ubifs_bud, rb);
		if (bud->lnum == lp->lnum) {
			int head = 0;
			for (i = 0; i < c->jhead_cnt; i++) {
				/*
				 * Note, if we are in R/O mode or in the middle
				 * of mounting/re-mounting, the write-buffers do
				 * not exist.
				 */
				if (c->jheads &&
				    lp->lnum == c->jheads[i].wbuf.lnum) {
					pr_cont(", jhead %s", dbg_jhead(i));
					head = 1;
				}
			}
			if (!head)
				pr_cont(", bud of jhead %s",
				       dbg_jhead(bud->jhead));
		}
	}
	if (lp->lnum == c->gc_lnum)
		pr_cont(", GC LEB");
	pr_cont(")\n");
}

void ubifs_dump_lprops(struct ubifs_info *c)
{
	int lnum, err;
	struct ubifs_lprops lp;
	struct ubifs_lp_stats lst;

	pr_err("(pid %d) start dumping LEB properties\n", current->pid);
	ubifs_get_lp_stats(c, &lst);
	ubifs_dump_lstats(&lst);

	for (lnum = c->main_first; lnum < c->leb_cnt; lnum++) {
		err = ubifs_read_one_lp(c, lnum, &lp);
		if (err)
			ubifs_err("cannot read lprops for LEB %d", lnum);

		ubifs_dump_lprop(c, &lp);
	}
	pr_err("(pid %d) finish dumping LEB properties\n", current->pid);
}

void ubifs_dump_lpt_info(struct ubifs_info *c)
{
	int i;

	spin_lock(&dbg_lock);
	pr_err("(pid %d) dumping LPT information\n", current->pid);
	pr_err("\tlpt_sz:        %lld\n", c->lpt_sz);
	pr_err("\tpnode_sz:      %d\n", c->pnode_sz);
	pr_err("\tnnode_sz:      %d\n", c->nnode_sz);
	pr_err("\tltab_sz:       %d\n", c->ltab_sz);
	pr_err("\tlsave_sz:      %d\n", c->lsave_sz);
	pr_err("\tbig_lpt:       %d\n", c->big_lpt);
	pr_err("\tlpt_hght:      %d\n", c->lpt_hght);
	pr_err("\tpnode_cnt:     %d\n", c->pnode_cnt);
	pr_err("\tnnode_cnt:     %d\n", c->nnode_cnt);
	pr_err("\tdirty_pn_cnt:  %d\n", c->dirty_pn_cnt);
	pr_err("\tdirty_nn_cnt:  %d\n", c->dirty_nn_cnt);
	pr_err("\tlsave_cnt:     %d\n", c->lsave_cnt);
	pr_err("\tspace_bits:    %d\n", c->space_bits);
	pr_err("\tlpt_lnum_bits: %d\n", c->lpt_lnum_bits);
	pr_err("\tlpt_offs_bits: %d\n", c->lpt_offs_bits);
	pr_err("\tlpt_spc_bits:  %d\n", c->lpt_spc_bits);
	pr_err("\tpcnt_bits:     %d\n", c->pcnt_bits);
	pr_err("\tlnum_bits:     %d\n", c->lnum_bits);
	pr_err("\tLPT root is at %d:%d\n", c->lpt_lnum, c->lpt_offs);
	pr_err("\tLPT head is at %d:%d\n",
	       c->nhead_lnum, c->nhead_offs);
	pr_err("\tLPT ltab is at %d:%d\n", c->ltab_lnum, c->ltab_offs);
	if (c->big_lpt)
		pr_err("\tLPT lsave is at %d:%d\n",
		       c->lsave_lnum, c->lsave_offs);
	for (i = 0; i < c->lpt_lebs; i++)
		pr_err("\tLPT LEB %d free %d dirty %d tgc %d cmt %d\n",
		       i + c->lpt_first, c->ltab[i].free, c->ltab[i].dirty,
		       c->ltab[i].tgc, c->ltab[i].cmt);
	spin_unlock(&dbg_lock);
}

void ubifs_dump_sleb(const struct ubifs_info *c,
		     const struct ubifs_scan_leb *sleb, int offs)
{
	struct ubifs_scan_node *snod;

	pr_err("(pid %d) start dumping scanned data from LEB %d:%d\n",
	       current->pid, sleb->lnum, offs);

	list_for_each_entry(snod, &sleb->nodes, list) {
		cond_resched();
		pr_err("Dumping node at LEB %d:%d len %d\n",
		       sleb->lnum, snod->offs, snod->len);
		ubifs_dump_node(c, snod->node);
	}
}

void ubifs_dump_leb(const struct ubifs_info *c, int lnum)
{
	struct ubifs_scan_leb *sleb;
	struct ubifs_scan_node *snod;
	void *buf;

	pr_err("(pid %d) start dumping LEB %d\n", current->pid, lnum);

	buf = __vmalloc(c->leb_size, GFP_NOFS, PAGE_KERNEL);
	if (!buf) {
		ubifs_err("cannot allocate memory for dumping LEB %d", lnum);
		return;
	}

	sleb = ubifs_scan(c, lnum, 0, buf, 0);
	if (IS_ERR(sleb)) {
		ubifs_err("scan error %d", (int)PTR_ERR(sleb));
		goto out;
	}

	pr_err("LEB %d has %d nodes ending at %d\n", lnum,
	       sleb->nodes_cnt, sleb->endpt);

	list_for_each_entry(snod, &sleb->nodes, list) {
		cond_resched();
		pr_err("Dumping node at LEB %d:%d len %d\n", lnum,
		       snod->offs, snod->len);
		ubifs_dump_node(c, snod->node);
	}

	pr_err("(pid %d) finish dumping LEB %d\n", current->pid, lnum);
	ubifs_scan_destroy(sleb);

out:
	vfree(buf);
	return;
}

void ubifs_dump_znode(const struct ubifs_info *c,
		      const struct ubifs_znode *znode)
{
	int n;
	const struct ubifs_zbranch *zbr;
	char key_buf[DBG_KEY_BUF_LEN];

	spin_lock(&dbg_lock);
	if (znode->parent)
		zbr = &znode->parent->zbranch[znode->iip];
	else
		zbr = &c->zroot;

	pr_err("znode %p, LEB %d:%d len %d parent %p iip %d level %d child_cnt %d flags %lx\n",
	       znode, zbr->lnum, zbr->offs, zbr->len, znode->parent, znode->iip,
	       znode->level, znode->child_cnt, znode->flags);

	if (znode->child_cnt <= 0 || znode->child_cnt > c->fanout) {
		spin_unlock(&dbg_lock);
		return;
	}

	pr_err("zbranches:\n");
	for (n = 0; n < znode->child_cnt; n++) {
		zbr = &znode->zbranch[n];
		if (znode->level > 0)
			pr_err("\t%d: znode %p LEB %d:%d len %d key %s\n",
			       n, zbr->znode, zbr->lnum, zbr->offs, zbr->len,
			       dbg_snprintf_key(c, &zbr->key, key_buf,
						DBG_KEY_BUF_LEN));
		else
			pr_err("\t%d: LNC %p LEB %d:%d len %d key %s\n",
			       n, zbr->znode, zbr->lnum, zbr->offs, zbr->len,
			       dbg_snprintf_key(c, &zbr->key, key_buf,
						DBG_KEY_BUF_LEN));
	}
	spin_unlock(&dbg_lock);
}

void ubifs_dump_heap(struct ubifs_info *c, struct ubifs_lpt_heap *heap, int cat)
{
	int i;

	pr_err("(pid %d) start dumping heap cat %d (%d elements)\n",
	       current->pid, cat, heap->cnt);
	for (i = 0; i < heap->cnt; i++) {
		struct ubifs_lprops *lprops = heap->arr[i];

		pr_err("\t%d. LEB %d hpos %d free %d dirty %d flags %d\n",
		       i, lprops->lnum, lprops->hpos, lprops->free,
		       lprops->dirty, lprops->flags);
	}
	pr_err("(pid %d) finish dumping heap\n", current->pid);
}

void ubifs_dump_pnode(struct ubifs_info *c, struct ubifs_pnode *pnode,
		      struct ubifs_nnode *parent, int iip)
{
	int i;

	pr_err("(pid %d) dumping pnode:\n", current->pid);
	pr_err("\taddress %zx parent %zx cnext %zx\n",
	       (size_t)pnode, (size_t)parent, (size_t)pnode->cnext);
	pr_err("\tflags %lu iip %d level %d num %d\n",
	       pnode->flags, iip, pnode->level, pnode->num);
	for (i = 0; i < UBIFS_LPT_FANOUT; i++) {
		struct ubifs_lprops *lp = &pnode->lprops[i];

		pr_err("\t%d: free %d dirty %d flags %d lnum %d\n",
		       i, lp->free, lp->dirty, lp->flags, lp->lnum);
	}
}

void ubifs_dump_tnc(struct ubifs_info *c)
{
	struct ubifs_znode *znode;
	int level;

	pr_err("\n");
	pr_err("(pid %d) start dumping TNC tree\n", current->pid);
	znode = ubifs_tnc_levelorder_next(c->zroot.znode, NULL);
	level = znode->level;
	pr_err("== Level %d ==\n", level);
	while (znode) {
		if (level != znode->level) {
			level = znode->level;
			pr_err("== Level %d ==\n", level);
		}
		ubifs_dump_znode(c, znode);
		znode = ubifs_tnc_levelorder_next(c->zroot.znode, znode);
	}
	pr_err("(pid %d) finish dumping TNC tree\n", current->pid);
}

static int dump_znode(struct ubifs_info *c, struct ubifs_znode *znode,
		      void *priv)
{
	ubifs_dump_znode(c, znode);
	return 0;
}

/**
 * ubifs_dump_index - dump the on-flash index.
 * @c: UBIFS file-system description object
 *
 * This function dumps whole UBIFS indexing B-tree, unlike 'ubifs_dump_tnc()'
 * which dumps only in-memory znodes and does not read znodes which from flash.
 */
void ubifs_dump_index(struct ubifs_info *c)
{
	dbg_walk_index(c, NULL, dump_znode, NULL);
}

/**
 * dbg_save_space_info - save information about flash space.
 * @c: UBIFS file-system description object
 *
 * This function saves information about UBIFS free space, dirty space, etc, in
 * order to check it later.
 */
void dbg_save_space_info(struct ubifs_info *c)
{
	struct ubifs_debug_info *d = c->dbg;
	int freeable_cnt;

	spin_lock(&c->space_lock);
	memcpy(&d->saved_lst, &c->lst, sizeof(struct ubifs_lp_stats));
	memcpy(&d->saved_bi, &c->bi, sizeof(struct ubifs_budg_info));
	d->saved_idx_gc_cnt = c->idx_gc_cnt;

	/*
	 * We use a dirty hack here and zero out @c->freeable_cnt, because it
	 * affects the free space calculations, and UBIFS might not know about
	 * all freeable eraseblocks. Indeed, we know about freeable eraseblocks
	 * only when we read their lprops, and we do this only lazily, upon the
	 * need. So at any given point of time @c->freeable_cnt might be not
	 * exactly accurate.
	 *
	 * Just one example about the issue we hit when we did not zero
	 * @c->freeable_cnt.
	 * 1. The file-system is mounted R/O, c->freeable_cnt is %0. We save the
	 *    amount of free space in @d->saved_free
	 * 2. We re-mount R/W, which makes UBIFS to read the "lsave"
	 *    information from flash, where we cache LEBs from various
	 *    categories ('ubifs_remount_fs()' -> 'ubifs_lpt_init()'
	 *    -> 'lpt_init_wr()' -> 'read_lsave()' -> 'ubifs_lpt_lookup()'
	 *    -> 'ubifs_get_pnode()' -> 'update_cats()'
	 *    -> 'ubifs_add_to_cat()').
	 * 3. Lsave contains a freeable eraseblock, and @c->freeable_cnt
	 *    becomes %1.
	 * 4. We calculate the amount of free space when the re-mount is
	 *    finished in 'dbg_check_space_info()' and it does not match
	 *    @d->saved_free.
	 */
	freeable_cnt = c->freeable_cnt;
	c->freeable_cnt = 0;
	d->saved_free = ubifs_get_free_space_nolock(c);
	c->freeable_cnt = freeable_cnt;
	spin_unlock(&c->space_lock);
}

/**
 * dbg_check_space_info - check flash space information.
 * @c: UBIFS file-system description object
 *
 * This function compares current flash space information with the information
 * which was saved when the 'dbg_save_space_info()' function was called.
 * Returns zero if the information has not changed, and %-EINVAL it it has
 * changed.
 */
int dbg_check_space_info(struct ubifs_info *c)
{
	struct ubifs_debug_info *d = c->dbg;
	struct ubifs_lp_stats lst;
	long long free;
	int freeable_cnt;

	spin_lock(&c->space_lock);
	freeable_cnt = c->freeable_cnt;
	c->freeable_cnt = 0;
	free = ubifs_get_free_space_nolock(c);
	c->freeable_cnt = freeable_cnt;
	spin_unlock(&c->space_lock);

	if (free != d->saved_free) {
		ubifs_err("free space changed from %lld to %lld",
			  d->saved_free, free);
		goto out;
	}

	return 0;

out:
	ubifs_msg("saved lprops statistics dump");
	ubifs_dump_lstats(&d->saved_lst);
	ubifs_msg("saved budgeting info dump");
	ubifs_dump_budg(c, &d->saved_bi);
	ubifs_msg("saved idx_gc_cnt %d", d->saved_idx_gc_cnt);
	ubifs_msg("current lprops statistics dump");
	ubifs_get_lp_stats(c, &lst);
	ubifs_dump_lstats(&lst);
	ubifs_msg("current budgeting info dump");
	ubifs_dump_budg(c, &c->bi);
	dump_stack();
	return -EINVAL;
}

/**
 * dbg_check_synced_i_size - check synchronized inode size.
 * @c: UBIFS file-system description object
 * @inode: inode to check
 *
 * If inode is clean, synchronized inode size has to be equivalent to current
 * inode size. This function has to be called only for locked inodes (@i_mutex
 * has to be locked). Returns %0 if synchronized inode size if correct, and
 * %-EINVAL if not.
 */
int dbg_check_synced_i_size(const struct ubifs_info *c, struct inode *inode)
{
	int err = 0;
	struct ubifs_inode *ui = ubifs_inode(inode);

	if (!dbg_is_chk_gen(c))
		return 0;
	if (!S_ISREG(inode->i_mode))
		return 0;

	mutex_lock(&ui->ui_mutex);
	spin_lock(&ui->ui_lock);
	if (ui->ui_size != ui->synced_i_size && !ui->dirty) {
		ubifs_err("ui_size is %lld, synced_i_size is %lld, but inode is clean",
			  ui->ui_size, ui->synced_i_size);
		ubifs_err("i_ino %lu, i_mode %#x, i_size %lld", inode->i_ino,
			  inode->i_mode, i_size_read(inode));
		dump_stack();
		err = -EINVAL;
	}
	spin_unlock(&ui->ui_lock);
	mutex_unlock(&ui->ui_mutex);
	return err;
}

/*
 * dbg_check_dir - check directory inode size and link count.
 * @c: UBIFS file-system description object
 * @dir: the directory to calculate size for
 * @size: the result is returned here
 *
 * This function makes sure that directory size and link count are correct.
 * Returns zero in case of success and a negative error code in case of
 * failure.
 *
 * Note, it is good idea to make sure the @dir->i_mutex is locked before
 * calling this function.
 */
int dbg_check_dir(struct ubifs_info *c, const struct inode *dir)
{
	unsigned int nlink = 2;
	union ubifs_key key;
	struct ubifs_dent_node *dent, *pdent = NULL;
	struct qstr nm = { .name = NULL };
	loff_t size = UBIFS_INO_NODE_SZ;

	if (!dbg_is_chk_gen(c))
		return 0;

	if (!S_ISDIR(dir->i_mode))
		return 0;

	lowest_dent_key(c, &key, dir->i_ino);
	while (1) {
		int err;

		dent = ubifs_tnc_next_ent(c, &key, &nm);
		if (IS_ERR(dent)) {
			err = PTR_ERR(dent);
			if (err == -ENOENT)
				break;
			return err;
		}

		nm.name = dent->name;
		nm.len = le16_to_cpu(dent->nlen);
		size += CALC_DENT_SIZE(nm.len);
		if (dent->type == UBIFS_ITYPE_DIR)
			nlink += 1;
		kfree(pdent);
		pdent = dent;
		key_read(c, &dent->key, &key);
	}
	kfree(pdent);

	if (i_size_read(dir) != size) {
		ubifs_err("directory inode %lu has size %llu, but calculated size is %llu",
			  dir->i_ino, (unsigned long long)i_size_read(dir),
			  (unsigned long long)size);
		ubifs_dump_inode(c, dir);
		dump_stack();
		return -EINVAL;
	}
	if (dir->i_nlink != nlink) {
		ubifs_err("directory inode %lu has nlink %u, but calculated nlink is %u",
			  dir->i_ino, dir->i_nlink, nlink);
		ubifs_dump_inode(c, dir);
		dump_stack();
		return -EINVAL;
	}

	return 0;
}

/**
 * dbg_check_key_order - make sure that colliding keys are properly ordered.
 * @c: UBIFS file-system description object
 * @zbr1: first zbranch
 * @zbr2: following zbranch
 *
 * In UBIFS indexing B-tree colliding keys has to be sorted in binary order of
 * names of the direntries/xentries which are referred by the keys. This
 * function reads direntries/xentries referred by @zbr1 and @zbr2 and makes
 * sure the name of direntry/xentry referred by @zbr1 is less than
 * direntry/xentry referred by @zbr2. Returns zero if this is true, %1 if not,
 * and a negative error code in case of failure.
 */
static int dbg_check_key_order(struct ubifs_info *c, struct ubifs_zbranch *zbr1,
			       struct ubifs_zbranch *zbr2)
{
	int err, nlen1, nlen2, cmp;
	struct ubifs_dent_node *dent1, *dent2;
	union ubifs_key key;
	char key_buf[DBG_KEY_BUF_LEN];

	ubifs_assert(!keys_cmp(c, &zbr1->key, &zbr2->key));
	dent1 = kmalloc(UBIFS_MAX_DENT_NODE_SZ, GFP_NOFS);
	if (!dent1)
		return -ENOMEM;
	dent2 = kmalloc(UBIFS_MAX_DENT_NODE_SZ, GFP_NOFS);
	if (!dent2) {
		err = -ENOMEM;
		goto out_free;
	}

	err = ubifs_tnc_read_node(c, zbr1, dent1);
	if (err)
		goto out_free;
	err = ubifs_validate_entry(c, dent1);
	if (err)
		goto out_free;

	err = ubifs_tnc_read_node(c, zbr2, dent2);
	if (err)
		goto out_free;
	err = ubifs_validate_entry(c, dent2);
	if (err)
		goto out_free;

	/* Make sure node keys are the same as in zbranch */
	err = 1;
	key_read(c, &dent1->key, &key);
	if (keys_cmp(c, &zbr1->key, &key)) {
		ubifs_err("1st entry at %d:%d has key %s", zbr1->lnum,
			  zbr1->offs, dbg_snprintf_key(c, &key, key_buf,
						       DBG_KEY_BUF_LEN));
		ubifs_err("but it should have key %s according to tnc",
			  dbg_snprintf_key(c, &zbr1->key, key_buf,
					   DBG_KEY_BUF_LEN));
		ubifs_dump_node(c, dent1);
		goto out_free;
	}

	key_read(c, &dent2->key, &key);
	if (keys_cmp(c, &zbr2->key, &key)) {
		ubifs_err("2nd entry at %d:%d has key %s", zbr1->lnum,
			  zbr1->offs, dbg_snprintf_key(c, &key, key_buf,
						       DBG_KEY_BUF_LEN));
		ubifs_err("but it should have key %s according to tnc",
			  dbg_snprintf_key(c, &zbr2->key, key_buf,
					   DBG_KEY_BUF_LEN));
		ubifs_dump_node(c, dent2);
		goto out_free;
	}

	nlen1 = le16_to_cpu(dent1->nlen);
	nlen2 = le16_to_cpu(dent2->nlen);

	cmp = memcmp(dent1->name, dent2->name, min_t(int, nlen1, nlen2));
	if (cmp < 0 || (cmp == 0 && nlen1 < nlen2)) {
		err = 0;
		goto out_free;
	}
	if (cmp == 0 && nlen1 == nlen2)
		ubifs_err("2 xent/dent nodes with the same name");
	else
		ubifs_err("bad order of colliding key %s",
			  dbg_snprintf_key(c, &key, key_buf, DBG_KEY_BUF_LEN));

	ubifs_msg("first node at %d:%d\n", zbr1->lnum, zbr1->offs);
	ubifs_dump_node(c, dent1);
	ubifs_msg("second node at %d:%d\n", zbr2->lnum, zbr2->offs);
	ubifs_dump_node(c, dent2);

out_free:
	kfree(dent2);
	kfree(dent1);
	return err;
}

/**
 * dbg_check_znode - check if znode is all right.
 * @c: UBIFS file-system description object
 * @zbr: zbranch which points to this znode
 *
 * This function makes sure that znode referred to by @zbr is all right.
 * Returns zero if it is, and %-EINVAL if it is not.
 */
static int dbg_check_znode(struct ubifs_info *c, struct ubifs_zbranch *zbr)
{
	struct ubifs_znode *znode = zbr->znode;
	struct ubifs_znode *zp = znode->parent;
	int n, err, cmp;

	if (znode->child_cnt <= 0 || znode->child_cnt > c->fanout) {
		err = 1;
		goto out;
	}
	if (znode->level < 0) {
		err = 2;
		goto out;
	}
	if (znode->iip < 0 || znode->iip >= c->fanout) {
		err = 3;
		goto out;
	}

	if (zbr->len == 0)
		/* Only dirty zbranch may have no on-flash nodes */
		if (!ubifs_zn_dirty(znode)) {
			err = 4;
			goto out;
		}

	if (ubifs_zn_dirty(znode)) {
		/*
		 * If znode is dirty, its parent has to be dirty as well. The
		 * order of the operation is important, so we have to have
		 * memory barriers.
		 */
		smp_mb();
		if (zp && !ubifs_zn_dirty(zp)) {
			/*
			 * The dirty flag is atomic and is cleared outside the
			 * TNC mutex, so znode's dirty flag may now have
			 * been cleared. The child is always cleared before the
			 * parent, so we just need to check again.
			 */
			smp_mb();
			if (ubifs_zn_dirty(znode)) {
				err = 5;
				goto out;
			}
		}
	}

	if (zp) {
		const union ubifs_key *min, *max;

		if (znode->level != zp->level - 1) {
			err = 6;
			goto out;
		}

		/* Make sure the 'parent' pointer in our znode is correct */
		err = ubifs_search_zbranch(c, zp, &zbr->key, &n);
		if (!err) {
			/* This zbranch does not exist in the parent */
			err = 7;
			goto out;
		}

		if (znode->iip >= zp->child_cnt) {
			err = 8;
			goto out;
		}

		if (znode->iip != n) {
			/* This may happen only in case of collisions */
			if (keys_cmp(c, &zp->zbranch[n].key,
				     &zp->zbranch[znode->iip].key)) {
				err = 9;
				goto out;
			}
			n = znode->iip;
		}

		/*
		 * Make sure that the first key in our znode is greater than or
		 * equal to the key in the pointing zbranch.
		 */
		min = &zbr->key;
		cmp = keys_cmp(c, min, &znode->zbranch[0].key);
		if (cmp == 1) {
			err = 10;
			goto out;
		}

		if (n + 1 < zp->child_cnt) {
			max = &zp->zbranch[n + 1].key;

			/*
			 * Make sure the last key in our znode is less or
			 * equivalent than the key in the zbranch which goes
			 * after our pointing zbranch.
			 */
			cmp = keys_cmp(c, max,
				&znode->zbranch[znode->child_cnt - 1].key);
			if (cmp == -1) {
				err = 11;
				goto out;
			}
		}
	} else {
		/* This may only be root znode */
		if (zbr != &c->zroot) {
			err = 12;
			goto out;
		}
	}

	/*
	 * Make sure that next key is greater or equivalent then the previous
	 * one.
	 */
	for (n = 1; n < znode->child_cnt; n++) {
		cmp = keys_cmp(c, &znode->zbranch[n - 1].key,
			       &znode->zbranch[n].key);
		if (cmp > 0) {
			err = 13;
			goto out;
		}
		if (cmp == 0) {
			/* This can only be keys with colliding hash */
			if (!is_hash_key(c, &znode->zbranch[n].key)) {
				err = 14;
				goto out;
			}

			if (znode->level != 0 || c->replaying)
				continue;

			/*
			 * Colliding keys should follow binary order of
			 * corresponding xentry/dentry names.
			 */
			err = dbg_check_key_order(c, &znode->zbranch[n - 1],
						  &znode->zbranch[n]);
			if (err < 0)
				return err;
			if (err) {
				err = 15;
				goto out;
			}
		}
	}

	for (n = 0; n < znode->child_cnt; n++) {
		if (!znode->zbranch[n].znode &&
		    (znode->zbranch[n].lnum == 0 ||
		     znode->zbranch[n].len == 0)) {
			err = 16;
			goto out;
		}

		if (znode->zbranch[n].lnum != 0 &&
		    znode->zbranch[n].len == 0) {
			err = 17;
			goto out;
		}

		if (znode->zbranch[n].lnum == 0 &&
		    znode->zbranch[n].len != 0) {
			err = 18;
			goto out;
		}

		if (znode->zbranch[n].lnum == 0 &&
		    znode->zbranch[n].offs != 0) {
			err = 19;
			goto out;
		}

		if (znode->level != 0 && znode->zbranch[n].znode)
			if (znode->zbranch[n].znode->parent != znode) {
				err = 20;
				goto out;
			}
	}

	return 0;

out:
	ubifs_err("failed, error %d", err);
	ubifs_msg("dump of the znode");
	ubifs_dump_znode(c, znode);
	if (zp) {
		ubifs_msg("dump of the parent znode");
		ubifs_dump_znode(c, zp);
	}
	dump_stack();
	return -EINVAL;
}

/**
 * dbg_check_tnc - check TNC tree.
 * @c: UBIFS file-system description object
 * @extra: do extra checks that are possible at start commit
 *
 * This function traverses whole TNC tree and checks every znode. Returns zero
 * if everything is all right and %-EINVAL if something is wrong with TNC.
 */
int dbg_check_tnc(struct ubifs_info *c, int extra)
{
	struct ubifs_znode *znode;
	long clean_cnt = 0, dirty_cnt = 0;
	int err, last;

	if (!dbg_is_chk_index(c))
		return 0;

	ubifs_assert(mutex_is_locked(&c->tnc_mutex));
	if (!c->zroot.znode)
		return 0;

	znode = ubifs_tnc_postorder_first(c->zroot.znode);
	while (1) {
		struct ubifs_znode *prev;
		struct ubifs_zbranch *zbr;

		if (!znode->parent)
			zbr = &c->zroot;
		else
			zbr = &znode->parent->zbranch[znode->iip];

		err = dbg_check_znode(c, zbr);
		if (err)
			return err;

		if (extra) {
			if (ubifs_zn_dirty(znode))
				dirty_cnt += 1;
			else
				clean_cnt += 1;
		}

		prev = znode;
		znode = ubifs_tnc_postorder_next(znode);
		if (!znode)
			break;

		/*
		 * If the last key of this znode is equivalent to the first key
		 * of the next znode (collision), then check order of the keys.
		 */
		last = prev->child_cnt - 1;
		if (prev->level == 0 && znode->level == 0 && !c->replaying &&
		    !keys_cmp(c, &prev->zbranch[last].key,
			      &znode->zbranch[0].key)) {
			err = dbg_check_key_order(c, &prev->zbranch[last],
						  &znode->zbranch[0]);
			if (err < 0)
				return err;
			if (err) {
				ubifs_msg("first znode");
				ubifs_dump_znode(c, prev);
				ubifs_msg("second znode");
				ubifs_dump_znode(c, znode);
				return -EINVAL;
			}
		}
	}

	if (extra) {
		if (clean_cnt != atomic_long_read(&c->clean_zn_cnt)) {
			ubifs_err("incorrect clean_zn_cnt %ld, calculated %ld",
				  atomic_long_read(&c->clean_zn_cnt),
				  clean_cnt);
			return -EINVAL;
		}
		if (dirty_cnt != atomic_long_read(&c->dirty_zn_cnt)) {
			ubifs_err("incorrect dirty_zn_cnt %ld, calculated %ld",
				  atomic_long_read(&c->dirty_zn_cnt),
				  dirty_cnt);
			return -EINVAL;
		}
	}

	return 0;
}

/**
 * dbg_walk_index - walk the on-flash index.
 * @c: UBIFS file-system description object
 * @leaf_cb: called for each leaf node
 * @znode_cb: called for each indexing node
 * @priv: private data which is passed to callbacks
 *
 * This function walks the UBIFS index and calls the @leaf_cb for each leaf
 * node and @znode_cb for each indexing node. Returns zero in case of success
 * and a negative error code in case of failure.
 *
 * It would be better if this function removed every znode it pulled to into
 * the TNC, so that the behavior more closely matched the non-debugging
 * behavior.
 */
int dbg_walk_index(struct ubifs_info *c, dbg_leaf_callback leaf_cb,
		   dbg_znode_callback znode_cb, void *priv)
{
	int err;
	struct ubifs_zbranch *zbr;
	struct ubifs_znode *znode, *child;

	mutex_lock(&c->tnc_mutex);
	/* If the root indexing node is not in TNC - pull it */
	if (!c->zroot.znode) {
		c->zroot.znode = ubifs_load_znode(c, &c->zroot, NULL, 0);
		if (IS_ERR(c->zroot.znode)) {
			err = PTR_ERR(c->zroot.znode);
			c->zroot.znode = NULL;
			goto out_unlock;
		}
	}

	/*
	 * We are going to traverse the indexing tree in the postorder manner.
	 * Go down and find the leftmost indexing node where we are going to
	 * start from.
	 */
	znode = c->zroot.znode;
	while (znode->level > 0) {
		zbr = &znode->zbranch[0];
		child = zbr->znode;
		if (!child) {
			child = ubifs_load_znode(c, zbr, znode, 0);
			if (IS_ERR(child)) {
				err = PTR_ERR(child);
				goto out_unlock;
			}
			zbr->znode = child;
		}

		znode = child;
	}

	/* Iterate over all indexing nodes */
	while (1) {
		int idx;

		cond_resched();

		if (znode_cb) {
			err = znode_cb(c, znode, priv);
			if (err) {
				ubifs_err("znode checking function returned error %d",
					  err);
				ubifs_dump_znode(c, znode);
				goto out_dump;
			}
		}
		if (leaf_cb && znode->level == 0) {
			for (idx = 0; idx < znode->child_cnt; idx++) {
				zbr = &znode->zbranch[idx];
				err = leaf_cb(c, zbr, priv);
				if (err) {
					ubifs_err("leaf checking function returned error %d, for leaf at LEB %d:%d",
						  err, zbr->lnum, zbr->offs);
					goto out_dump;
				}
			}
		}

		if (!znode->parent)
			break;

		idx = znode->iip + 1;
		znode = znode->parent;
		if (idx < znode->child_cnt) {
			/* Switch to the next index in the parent */
			zbr = &znode->zbranch[idx];
			child = zbr->znode;
			if (!child) {
				child = ubifs_load_znode(c, zbr, znode, idx);
				if (IS_ERR(child)) {
					err = PTR_ERR(child);
					goto out_unlock;
				}
				zbr->znode = child;
			}
			znode = child;
		} else
			/*
			 * This is the last child, switch to the parent and
			 * continue.
			 */
			continue;

		/* Go to the lowest leftmost znode in the new sub-tree */
		while (znode->level > 0) {
			zbr = &znode->zbranch[0];
			child = zbr->znode;
			if (!child) {
				child = ubifs_load_znode(c, zbr, znode, 0);
				if (IS_ERR(child)) {
					err = PTR_ERR(child);
					goto out_unlock;
				}
				zbr->znode = child;
			}
			znode = child;
		}
	}

	mutex_unlock(&c->tnc_mutex);
	return 0;

out_dump:
	if (znode->parent)
		zbr = &znode->parent->zbranch[znode->iip];
	else
		zbr = &c->zroot;
	ubifs_msg("dump of znode at LEB %d:%d", zbr->lnum, zbr->offs);
	ubifs_dump_znode(c, znode);
out_unlock:
	mutex_unlock(&c->tnc_mutex);
	return err;
}

/**
 * add_size - add znode size to partially calculated index size.
 * @c: UBIFS file-system description object
 * @znode: znode to add size for
 * @priv: partially calculated index size
 *
 * This is a helper function for 'dbg_check_idx_size()' which is called for
 * every indexing node and adds its size to the 'long long' variable pointed to
 * by @priv.
 */
static int add_size(struct ubifs_info *c, struct ubifs_znode *znode, void *priv)
{
	long long *idx_size = priv;
	int add;

	add = ubifs_idx_node_sz(c, znode->child_cnt);
	add = ALIGN(add, 8);
	*idx_size += add;
	return 0;
}

/**
 * dbg_check_idx_size - check index size.
 * @c: UBIFS file-system description object
 * @idx_size: size to check
 *
 * This function walks the UBIFS index, calculates its size and checks that the
 * size is equivalent to @idx_size. Returns zero in case of success and a
 * negative error code in case of failure.
 */
int dbg_check_idx_size(struct ubifs_info *c, long long idx_size)
{
	int err;
	long long calc = 0;

	if (!dbg_is_chk_index(c))
		return 0;

	err = dbg_walk_index(c, NULL, add_size, &calc);
	if (err) {
		ubifs_err("error %d while walking the index", err);
		return err;
	}

	if (calc != idx_size) {
		ubifs_err("index size check failed: calculated size is %lld, should be %lld",
			  calc, idx_size);
		dump_stack();
		return -EINVAL;
	}

	return 0;
}

/**
 * struct fsck_inode - information about an inode used when checking the file-system.
 * @rb: link in the RB-tree of inodes
 * @inum: inode number
 * @mode: inode type, permissions, etc
 * @nlink: inode link count
 * @xattr_cnt: count of extended attributes
 * @references: how many directory/xattr entries refer this inode (calculated
 *              while walking the index)
 * @calc_cnt: for directory inode count of child directories
 * @size: inode size (read from on-flash inode)
 * @xattr_sz: summary size of all extended attributes (read from on-flash
 *            inode)
 * @calc_sz: for directories calculated directory size
 * @calc_xcnt: count of extended attributes
 * @calc_xsz: calculated summary size of all extended attributes
 * @xattr_nms: sum of lengths of all extended attribute names belonging to this
 *             inode (read from on-flash inode)
 * @calc_xnms: calculated sum of lengths of all extended attribute names
 */
struct fsck_inode {
	struct rb_node rb;
	ino_t inum;
	umode_t mode;
	unsigned int nlink;
	unsigned int xattr_cnt;
	int references;
	int calc_cnt;
	long long size;
	unsigned int xattr_sz;
	long long calc_sz;
	long long calc_xcnt;
	long long calc_xsz;
	unsigned int xattr_nms;
	long long calc_xnms;
};

/**
 * struct fsck_data - private FS checking information.
 * @inodes: RB-tree of all inodes (contains @struct fsck_inode objects)
 */
struct fsck_data {
	struct rb_root inodes;
};

/**
 * add_inode - add inode information to RB-tree of inodes.
 * @c: UBIFS file-system description object
 * @fsckd: FS checking information
 * @ino: raw UBIFS inode to add
 *
 * This is a helper function for 'check_leaf()' which adds information about
 * inode @ino to the RB-tree of inodes. Returns inode information pointer in
 * case of success and a negative error code in case of failure.
 */
static struct fsck_inode *add_inode(struct ubifs_info *c,
				    struct fsck_data *fsckd,
				    struct ubifs_ino_node *ino)
{
	struct rb_node **p, *parent = NULL;
	struct fsck_inode *fscki;
	ino_t inum = key_inum_flash(c, &ino->key);
	struct inode *inode;
	struct ubifs_inode *ui;

	p = &fsckd->inodes.rb_node;
	while (*p) {
		parent = *p;
		fscki = rb_entry(parent, struct fsck_inode, rb);
		if (inum < fscki->inum)
			p = &(*p)->rb_left;
		else if (inum > fscki->inum)
			p = &(*p)->rb_right;
		else
			return fscki;
	}

	if (inum > c->highest_inum) {
		ubifs_err("too high inode number, max. is %lu",
			  (unsigned long)c->highest_inum);
		return ERR_PTR(-EINVAL);
	}

	fscki = kzalloc(sizeof(struct fsck_inode), GFP_NOFS);
	if (!fscki)
		return ERR_PTR(-ENOMEM);

	inode = ilookup(c->vfs_sb, inum);

	fscki->inum = inum;
	/*
	 * If the inode is present in the VFS inode cache, use it instead of
	 * the on-flash inode which might be out-of-date. E.g., the size might
	 * be out-of-date. If we do not do this, the following may happen, for
	 * example:
	 *   1. A power cut happens
	 *   2. We mount the file-system R/O, the replay process fixes up the
	 *      inode size in the VFS cache, but on on-flash.
	 *   3. 'check_leaf()' fails because it hits a data node beyond inode
	 *      size.
	 */
	if (!inode) {
		fscki->nlink = le32_to_cpu(ino->nlink);
		fscki->size = le64_to_cpu(ino->size);
		fscki->xattr_cnt = le32_to_cpu(ino->xattr_cnt);
		fscki->xattr_sz = le32_to_cpu(ino->xattr_size);
		fscki->xattr_nms = le32_to_cpu(ino->xattr_names);
		fscki->mode = le32_to_cpu(ino->mode);
	} else {
		ui = ubifs_inode(inode);
		fscki->nlink = inode->i_nlink;
		fscki->size = inode->i_size;
		fscki->xattr_cnt = ui->xattr_cnt;
		fscki->xattr_sz = ui->xattr_size;
		fscki->xattr_nms = ui->xattr_names;
		fscki->mode = inode->i_mode;
		iput(inode);
	}

	if (S_ISDIR(fscki->mode)) {
		fscki->calc_sz = UBIFS_INO_NODE_SZ;
		fscki->calc_cnt = 2;
	}

	rb_link_node(&fscki->rb, parent, p);
	rb_insert_color(&fscki->rb, &fsckd->inodes);

	return fscki;
}

/**
 * search_inode - search inode in the RB-tree of inodes.
 * @fsckd: FS checking information
 * @inum: inode number to search
 *
 * This is a helper function for 'check_leaf()' which searches inode @inum in
 * the RB-tree of inodes and returns an inode information pointer or %NULL if
 * the inode was not found.
 */
static struct fsck_inode *search_inode(struct fsck_data *fsckd, ino_t inum)
{
	struct rb_node *p;
	struct fsck_inode *fscki;

	p = fsckd->inodes.rb_node;
	while (p) {
		fscki = rb_entry(p, struct fsck_inode, rb);
		if (inum < fscki->inum)
			p = p->rb_left;
		else if (inum > fscki->inum)
			p = p->rb_right;
		else
			return fscki;
	}
	return NULL;
}

/**
 * read_add_inode - read inode node and add it to RB-tree of inodes.
 * @c: UBIFS file-system description object
 * @fsckd: FS checking information
 * @inum: inode number to read
 *
 * This is a helper function for 'check_leaf()' which finds inode node @inum in
 * the index, reads it, and adds it to the RB-tree of inodes. Returns inode
 * information pointer in case of success and a negative error code in case of
 * failure.
 */
static struct fsck_inode *read_add_inode(struct ubifs_info *c,
					 struct fsck_data *fsckd, ino_t inum)
{
	int n, err;
	union ubifs_key key;
	struct ubifs_znode *znode;
	struct ubifs_zbranch *zbr;
	struct ubifs_ino_node *ino;
	struct fsck_inode *fscki;

	fscki = search_inode(fsckd, inum);
	if (fscki)
		return fscki;

	ino_key_init(c, &key, inum);
	err = ubifs_lookup_level0(c, &key, &znode, &n);
	if (!err) {
		ubifs_err("inode %lu not found in index", (unsigned long)inum);
		return ERR_PTR(-ENOENT);
	} else if (err < 0) {
		ubifs_err("error %d while looking up inode %lu",
			  err, (unsigned long)inum);
		return ERR_PTR(err);
	}

	zbr = &znode->zbranch[n];
	if (zbr->len < UBIFS_INO_NODE_SZ) {
		ubifs_err("bad node %lu node length %d",
			  (unsigned long)inum, zbr->len);
		return ERR_PTR(-EINVAL);
	}

	ino = kmalloc(zbr->len, GFP_NOFS);
	if (!ino)
		return ERR_PTR(-ENOMEM);

	err = ubifs_tnc_read_node(c, zbr, ino);
	if (err) {
		ubifs_err("cannot read inode node at LEB %d:%d, error %d",
			  zbr->lnum, zbr->offs, err);
		kfree(ino);
		return ERR_PTR(err);
	}

	fscki = add_inode(c, fsckd, ino);
	kfree(ino);
	if (IS_ERR(fscki)) {
		ubifs_err("error %ld while adding inode %lu node",
			  PTR_ERR(fscki), (unsigned long)inum);
		return fscki;
	}

	return fscki;
}

/**
 * check_leaf - check leaf node.
 * @c: UBIFS file-system description object
 * @zbr: zbranch of the leaf node to check
 * @priv: FS checking information
 *
 * This is a helper function for 'dbg_check_filesystem()' which is called for
 * every single leaf node while walking the indexing tree. It checks that the
 * leaf node referred from the indexing tree exists, has correct CRC, and does
 * some other basic validation. This function is also responsible for building
 * an RB-tree of inodes - it adds all inodes into the RB-tree. It also
 * calculates reference count, size, etc for each inode in order to later
 * compare them to the information stored inside the inodes and detect possible
 * inconsistencies. Returns zero in case of success and a negative error code
 * in case of failure.
 */
static int check_leaf(struct ubifs_info *c, struct ubifs_zbranch *zbr,
		      void *priv)
{
	ino_t inum;
	void *node;
	struct ubifs_ch *ch;
	int err, type = key_type(c, &zbr->key);
	struct fsck_inode *fscki;

	if (zbr->len < UBIFS_CH_SZ) {
		ubifs_err("bad leaf length %d (LEB %d:%d)",
			  zbr->len, zbr->lnum, zbr->offs);
		return -EINVAL;
	}

	node = kmalloc(zbr->len, GFP_NOFS);
	if (!node)
		return -ENOMEM;

	err = ubifs_tnc_read_node(c, zbr, node);
	if (err) {
		ubifs_err("cannot read leaf node at LEB %d:%d, error %d",
			  zbr->lnum, zbr->offs, err);
		goto out_free;
	}

	/* If this is an inode node, add it to RB-tree of inodes */
	if (type == UBIFS_INO_KEY) {
		fscki = add_inode(c, priv, node);
		if (IS_ERR(fscki)) {
			err = PTR_ERR(fscki);
			ubifs_err("error %d while adding inode node", err);
			goto out_dump;
		}
		goto out;
	}

	if (type != UBIFS_DENT_KEY && type != UBIFS_XENT_KEY &&
	    type != UBIFS_DATA_KEY) {
		ubifs_err("unexpected node type %d at LEB %d:%d",
			  type, zbr->lnum, zbr->offs);
		err = -EINVAL;
		goto out_free;
	}

	ch = node;
	if (le64_to_cpu(ch->sqnum) > c->max_sqnum) {
		ubifs_err("too high sequence number, max. is %llu",
			  c->max_sqnum);
		err = -EINVAL;
		goto out_dump;
	}

	if (type == UBIFS_DATA_KEY) {
		long long blk_offs;
		struct ubifs_data_node *dn = node;

		/*
		 * Search the inode node this data node belongs to and insert
		 * it to the RB-tree of inodes.
		 */
		inum = key_inum_flash(c, &dn->key);
		fscki = read_add_inode(c, priv, inum);
		if (IS_ERR(fscki)) {
			err = PTR_ERR(fscki);
			ubifs_err("error %d while processing data node and trying to find inode node %lu",
				  err, (unsigned long)inum);
			goto out_dump;
		}

		/* Make sure the data node is within inode size */
		blk_offs = key_block_flash(c, &dn->key);
		blk_offs <<= UBIFS_BLOCK_SHIFT;
		blk_offs += le32_to_cpu(dn->size);
		if (blk_offs > fscki->size) {
			ubifs_err("data node at LEB %d:%d is not within inode size %lld",
				  zbr->lnum, zbr->offs, fscki->size);
			err = -EINVAL;
			goto out_dump;
		}
	} else {
		int nlen;
		struct ubifs_dent_node *dent = node;
		struct fsck_inode *fscki1;

		err = ubifs_validate_entry(c, dent);
		if (err)
			goto out_dump;

		/*
		 * Search the inode node this entry refers to and the parent
		 * inode node and insert them to the RB-tree of inodes.
		 */
		inum = le64_to_cpu(dent->inum);
		fscki = read_add_inode(c, priv, inum);
		if (IS_ERR(fscki)) {
			err = PTR_ERR(fscki);
			ubifs_err("error %d while processing entry node and trying to find inode node %lu",
				  err, (unsigned long)inum);
			goto out_dump;
		}

		/* Count how many direntries or xentries refers this inode */
		fscki->references += 1;

		inum = key_inum_flash(c, &dent->key);
		fscki1 = read_add_inode(c, priv, inum);
		if (IS_ERR(fscki1)) {
			err = PTR_ERR(fscki1);
			ubifs_err("error %d while processing entry node and trying to find parent inode node %lu",
				  err, (unsigned long)inum);
			goto out_dump;
		}

		nlen = le16_to_cpu(dent->nlen);
		if (type == UBIFS_XENT_KEY) {
			fscki1->calc_xcnt += 1;
			fscki1->calc_xsz += CALC_DENT_SIZE(nlen);
			fscki1->calc_xsz += CALC_XATTR_BYTES(fscki->size);
			fscki1->calc_xnms += nlen;
		} else {
			fscki1->calc_sz += CALC_DENT_SIZE(nlen);
			if (dent->type == UBIFS_ITYPE_DIR)
				fscki1->calc_cnt += 1;
		}
	}

out:
	kfree(node);
	return 0;

out_dump:
	ubifs_msg("dump of node at LEB %d:%d", zbr->lnum, zbr->offs);
	ubifs_dump_node(c, node);
out_free:
	kfree(node);
	return err;
}

/**
 * free_inodes - free RB-tree of inodes.
 * @fsckd: FS checking information
 */
static void free_inodes(struct fsck_data *fsckd)
{
	struct rb_node *this = fsckd->inodes.rb_node;
	struct fsck_inode *fscki;

	while (this) {
		if (this->rb_left)
			this = this->rb_left;
		else if (this->rb_right)
			this = this->rb_right;
		else {
			fscki = rb_entry(this, struct fsck_inode, rb);
			this = rb_parent(this);
			if (this) {
				if (this->rb_left == &fscki->rb)
					this->rb_left = NULL;
				else
					this->rb_right = NULL;
			}
			kfree(fscki);
		}
	}
}

/**
 * check_inodes - checks all inodes.
 * @c: UBIFS file-system description object
 * @fsckd: FS checking information
 *
 * This is a helper function for 'dbg_check_filesystem()' which walks the
 * RB-tree of inodes after the index scan has been finished, and checks that
 * inode nlink, size, etc are correct. Returns zero if inodes are fine,
 * %-EINVAL if not, and a negative error code in case of failure.
 */
static int check_inodes(struct ubifs_info *c, struct fsck_data *fsckd)
{
	int n, err;
	union ubifs_key key;
	struct ubifs_znode *znode;
	struct ubifs_zbranch *zbr;
	struct ubifs_ino_node *ino;
	struct fsck_inode *fscki;
	struct rb_node *this = rb_first(&fsckd->inodes);

	while (this) {
		fscki = rb_entry(this, struct fsck_inode, rb);
		this = rb_next(this);

		if (S_ISDIR(fscki->mode)) {
			/*
			 * Directories have to have exactly one reference (they
			 * cannot have hardlinks), although root inode is an
			 * exception.
			 */
			if (fscki->inum != UBIFS_ROOT_INO &&
			    fscki->references != 1) {
				ubifs_err("directory inode %lu has %d direntries which refer it, but should be 1",
					  (unsigned long)fscki->inum,
					  fscki->references);
				goto out_dump;
			}
			if (fscki->inum == UBIFS_ROOT_INO &&
			    fscki->references != 0) {
				ubifs_err("root inode %lu has non-zero (%d) direntries which refer it",
					  (unsigned long)fscki->inum,
					  fscki->references);
				goto out_dump;
			}
			if (fscki->calc_sz != fscki->size) {
				ubifs_err("directory inode %lu size is %lld, but calculated size is %lld",
					  (unsigned long)fscki->inum,
					  fscki->size, fscki->calc_sz);
				goto out_dump;
			}
			if (fscki->calc_cnt != fscki->nlink) {
				ubifs_err("directory inode %lu nlink is %d, but calculated nlink is %d",
					  (unsigned long)fscki->inum,
					  fscki->nlink, fscki->calc_cnt);
				goto out_dump;
			}
		} else {
			if (fscki->references != fscki->nlink) {
				ubifs_err("inode %lu nlink is %d, but calculated nlink is %d",
					  (unsigned long)fscki->inum,
					  fscki->nlink, fscki->references);
				goto out_dump;
			}
		}
		if (fscki->xattr_sz != fscki->calc_xsz) {
			ubifs_err("inode %lu has xattr size %u, but calculated size is %lld",
				  (unsigned long)fscki->inum, fscki->xattr_sz,
				  fscki->calc_xsz);
			goto out_dump;
		}
		if (fscki->xattr_cnt != fscki->calc_xcnt) {
			ubifs_err("inode %lu has %u xattrs, but calculated count is %lld",
				  (unsigned long)fscki->inum,
				  fscki->xattr_cnt, fscki->calc_xcnt);
			goto out_dump;
		}
		if (fscki->xattr_nms != fscki->calc_xnms) {
			ubifs_err("inode %lu has xattr names' size %u, but calculated names' size is %lld",
				  (unsigned long)fscki->inum, fscki->xattr_nms,
				  fscki->calc_xnms);
			goto out_dump;
		}
	}

	return 0;

out_dump:
	/* Read the bad inode and dump it */
	ino_key_init(c, &key, fscki->inum);
	err = ubifs_lookup_level0(c, &key, &znode, &n);
	if (!err) {
		ubifs_err("inode %lu not found in index",
			  (unsigned long)fscki->inum);
		return -ENOENT;
	} else if (err < 0) {
		ubifs_err("error %d while looking up inode %lu",
			  err, (unsigned long)fscki->inum);
		return err;
	}

	zbr = &znode->zbranch[n];
	ino = kmalloc(zbr->len, GFP_NOFS);
	if (!ino)
		return -ENOMEM;

	err = ubifs_tnc_read_node(c, zbr, ino);
	if (err) {
		ubifs_err("cannot read inode node at LEB %d:%d, error %d",
			  zbr->lnum, zbr->offs, err);
		kfree(ino);
		return err;
	}

	ubifs_msg("dump of the inode %lu sitting in LEB %d:%d",
		  (unsigned long)fscki->inum, zbr->lnum, zbr->offs);
	ubifs_dump_node(c, ino);
	kfree(ino);
	return -EINVAL;
}

/**
 * dbg_check_filesystem - check the file-system.
 * @c: UBIFS file-system description object
 *
 * This function checks the file system, namely:
 * o makes sure that all leaf nodes exist and their CRCs are correct;
 * o makes sure inode nlink, size, xattr size/count are correct (for all
 *   inodes).
 *
 * The function reads whole indexing tree and all nodes, so it is pretty
 * heavy-weight. Returns zero if the file-system is consistent, %-EINVAL if
 * not, and a negative error code in case of failure.
 */
int dbg_check_filesystem(struct ubifs_info *c)
{
	int err;
	struct fsck_data fsckd;

	if (!dbg_is_chk_fs(c))
		return 0;

	fsckd.inodes = RB_ROOT;
	err = dbg_walk_index(c, check_leaf, NULL, &fsckd);
	if (err)
		goto out_free;

	err = check_inodes(c, &fsckd);
	if (err)
		goto out_free;

	free_inodes(&fsckd);
	return 0;

out_free:
	ubifs_err("file-system check failed with error %d", err);
	dump_stack();
	free_inodes(&fsckd);
	return err;
}

/**
 * dbg_check_data_nodes_order - check that list of data nodes is sorted.
 * @c: UBIFS file-system description object
 * @head: the list of nodes ('struct ubifs_scan_node' objects)
 *
 * This function returns zero if the list of data nodes is sorted correctly,
 * and %-EINVAL if not.
 */
int dbg_check_data_nodes_order(struct ubifs_info *c, struct list_head *head)
{
	struct list_head *cur;
	struct ubifs_scan_node *sa, *sb;

	if (!dbg_is_chk_gen(c))
		return 0;

	for (cur = head->next; cur->next != head; cur = cur->next) {
		ino_t inuma, inumb;
		uint32_t blka, blkb;

		cond_resched();
		sa = container_of(cur, struct ubifs_scan_node, list);
		sb = container_of(cur->next, struct ubifs_scan_node, list);

		if (sa->type != UBIFS_DATA_NODE) {
			ubifs_err("bad node type %d", sa->type);
			ubifs_dump_node(c, sa->node);
			return -EINVAL;
		}
		if (sb->type != UBIFS_DATA_NODE) {
			ubifs_err("bad node type %d", sb->type);
			ubifs_dump_node(c, sb->node);
			return -EINVAL;
		}

		inuma = key_inum(c, &sa->key);
		inumb = key_inum(c, &sb->key);

		if (inuma < inumb)
			continue;
		if (inuma > inumb) {
			ubifs_err("larger inum %lu goes before inum %lu",
				  (unsigned long)inuma, (unsigned long)inumb);
			goto error_dump;
		}

		blka = key_block(c, &sa->key);
		blkb = key_block(c, &sb->key);

		if (blka > blkb) {
			ubifs_err("larger block %u goes before %u", blka, blkb);
			goto error_dump;
		}
		if (blka == blkb) {
			ubifs_err("two data nodes for the same block");
			goto error_dump;
		}
	}

	return 0;

error_dump:
	ubifs_dump_node(c, sa->node);
	ubifs_dump_node(c, sb->node);
	return -EINVAL;
}

/**
 * dbg_check_nondata_nodes_order - check that list of data nodes is sorted.
 * @c: UBIFS file-system description object
 * @head: the list of nodes ('struct ubifs_scan_node' objects)
 *
 * This function returns zero if the list of non-data nodes is sorted correctly,
 * and %-EINVAL if not.
 */
int dbg_check_nondata_nodes_order(struct ubifs_info *c, struct list_head *head)
{
	struct list_head *cur;
	struct ubifs_scan_node *sa, *sb;

	if (!dbg_is_chk_gen(c))
		return 0;

	for (cur = head->next; cur->next != head; cur = cur->next) {
		ino_t inuma, inumb;
		uint32_t hasha, hashb;

		cond_resched();
		sa = container_of(cur, struct ubifs_scan_node, list);
		sb = container_of(cur->next, struct ubifs_scan_node, list);

		if (sa->type != UBIFS_INO_NODE && sa->type != UBIFS_DENT_NODE &&
		    sa->type != UBIFS_XENT_NODE) {
			ubifs_err("bad node type %d", sa->type);
			ubifs_dump_node(c, sa->node);
			return -EINVAL;
		}
		if (sa->type != UBIFS_INO_NODE && sa->type != UBIFS_DENT_NODE &&
		    sa->type != UBIFS_XENT_NODE) {
			ubifs_err("bad node type %d", sb->type);
			ubifs_dump_node(c, sb->node);
			return -EINVAL;
		}

		if (sa->type != UBIFS_INO_NODE && sb->type == UBIFS_INO_NODE) {
			ubifs_err("non-inode node goes before inode node");
			goto error_dump;
		}

		if (sa->type == UBIFS_INO_NODE && sb->type != UBIFS_INO_NODE)
			continue;

		if (sa->type == UBIFS_INO_NODE && sb->type == UBIFS_INO_NODE) {
			/* Inode nodes are sorted in descending size order */
			if (sa->len < sb->len) {
				ubifs_err("smaller inode node goes first");
				goto error_dump;
			}
			continue;
		}

		/*
		 * This is either a dentry or xentry, which should be sorted in
		 * ascending (parent ino, hash) order.
		 */
		inuma = key_inum(c, &sa->key);
		inumb = key_inum(c, &sb->key);

		if (inuma < inumb)
			continue;
		if (inuma > inumb) {
			ubifs_err("larger inum %lu goes before inum %lu",
				  (unsigned long)inuma, (unsigned long)inumb);
			goto error_dump;
		}

		hasha = key_block(c, &sa->key);
		hashb = key_block(c, &sb->key);

		if (hasha > hashb) {
			ubifs_err("larger hash %u goes before %u",
				  hasha, hashb);
			goto error_dump;
		}
	}

	return 0;

error_dump:
	ubifs_msg("dumping first node");
	ubifs_dump_node(c, sa->node);
	ubifs_msg("dumping second node");
	ubifs_dump_node(c, sb->node);
	return -EINVAL;
	return 0;
}

static inline int chance(unsigned int n, unsigned int out_of)
{
	return !!((random32() % out_of) + 1 <= n);

}

static int power_cut_emulated(struct ubifs_info *c, int lnum, int write)
{
	struct ubifs_debug_info *d = c->dbg;

	ubifs_assert(dbg_is_tst_rcvry(c));

	if (!d->pc_cnt) {
		/* First call - decide delay to the power cut */
		if (chance(1, 2)) {
			unsigned long delay;

			if (chance(1, 2)) {
				d->pc_delay = 1;
				/* Fail withing 1 minute */
				delay = random32() % 60000;
				d->pc_timeout = jiffies;
				d->pc_timeout += msecs_to_jiffies(delay);
				ubifs_warn("failing after %lums", delay);
			} else {
				d->pc_delay = 2;
				delay = random32() % 10000;
				/* Fail within 10000 operations */
				d->pc_cnt_max = delay;
				ubifs_warn("failing after %lu calls", delay);
			}
		}

		d->pc_cnt += 1;
	}

	/* Determine if failure delay has expired */
	if (d->pc_delay == 1 && time_before(jiffies, d->pc_timeout))
			return 0;
	if (d->pc_delay == 2 && d->pc_cnt++ < d->pc_cnt_max)
			return 0;

	if (lnum == UBIFS_SB_LNUM) {
		if (write && chance(1, 2))
			return 0;
		if (chance(19, 20))
			return 0;
		ubifs_warn("failing in super block LEB %d", lnum);
	} else if (lnum == UBIFS_MST_LNUM || lnum == UBIFS_MST_LNUM + 1) {
		if (chance(19, 20))
			return 0;
		ubifs_warn("failing in master LEB %d", lnum);
	} else if (lnum >= UBIFS_LOG_LNUM && lnum <= c->log_last) {
		if (write && chance(99, 100))
			return 0;
		if (chance(399, 400))
			return 0;
		ubifs_warn("failing in log LEB %d", lnum);
	} else if (lnum >= c->lpt_first && lnum <= c->lpt_last) {
		if (write && chance(7, 8))
			return 0;
		if (chance(19, 20))
			return 0;
		ubifs_warn("failing in LPT LEB %d", lnum);
	} else if (lnum >= c->orph_first && lnum <= c->orph_last) {
		if (write && chance(1, 2))
			return 0;
		if (chance(9, 10))
			return 0;
		ubifs_warn("failing in orphan LEB %d", lnum);
	} else if (lnum == c->ihead_lnum) {
		if (chance(99, 100))
			return 0;
		ubifs_warn("failing in index head LEB %d", lnum);
	} else if (c->jheads && lnum == c->jheads[GCHD].wbuf.lnum) {
		if (chance(9, 10))
			return 0;
		ubifs_warn("failing in GC head LEB %d", lnum);
	} else if (write && !RB_EMPTY_ROOT(&c->buds) &&
		   !ubifs_search_bud(c, lnum)) {
		if (chance(19, 20))
			return 0;
		ubifs_warn("failing in non-bud LEB %d", lnum);
	} else if (c->cmt_state == COMMIT_RUNNING_BACKGROUND ||
		   c->cmt_state == COMMIT_RUNNING_REQUIRED) {
		if (chance(999, 1000))
			return 0;
		ubifs_warn("failing in bud LEB %d commit running", lnum);
	} else {
		if (chance(9999, 10000))
			return 0;
		ubifs_warn("failing in bud LEB %d commit not running", lnum);
	}

	d->pc_happened = 1;
	ubifs_warn("========== Power cut emulated ==========");
	dump_stack();
	return 1;
}

static int corrupt_data(const struct ubifs_info *c, const void *buf,
			unsigned int len)
{
	unsigned int from, to, i, ffs = chance(1, 2);
	unsigned char *p = (void *)buf;

	from = random32() % (len + 1);
	/* Corruption may only span one max. write unit */
	to = min(len, ALIGN(from, c->max_write_size));

	ubifs_warn("filled bytes %u-%u with %s", from, to - 1,
		   ffs ? "0xFFs" : "random data");

	if (ffs)
		for (i = from; i < to; i++)
			p[i] = 0xFF;
	else
		for (i = from; i < to; i++)
			p[i] = random32() % 0x100;

	return to;
}

int dbg_leb_write(struct ubifs_info *c, int lnum, const void *buf,
		  int offs, int len)
{
	int err, failing;

	if (c->dbg->pc_happened)
		return -EROFS;

	failing = power_cut_emulated(c, lnum, 1);
	if (failing)
		len = corrupt_data(c, buf, len);
	ubifs_warn("actually write %d bytes to LEB %d:%d (the buffer was corrupted)",
		   len, lnum, offs);
	err = ubi_leb_write(c->ubi, lnum, buf, offs, len);
	if (err)
		return err;
	if (failing)
		return -EROFS;
	return 0;
}

int dbg_leb_change(struct ubifs_info *c, int lnum, const void *buf,
		   int len)
{
	int err;

	if (c->dbg->pc_happened)
		return -EROFS;
	if (power_cut_emulated(c, lnum, 1))
		return -EROFS;
	err = ubi_leb_change(c->ubi, lnum, buf, len);
	if (err)
		return err;
	if (power_cut_emulated(c, lnum, 1))
		return -EROFS;
	return 0;
}

int dbg_leb_unmap(struct ubifs_info *c, int lnum)
{
	int err;

	if (c->dbg->pc_happened)
		return -EROFS;
	if (power_cut_emulated(c, lnum, 0))
		return -EROFS;
	err = ubi_leb_unmap(c->ubi, lnum);
	if (err)
		return err;
	if (power_cut_emulated(c, lnum, 0))
		return -EROFS;
	return 0;
}

int dbg_leb_map(struct ubifs_info *c, int lnum)
{
	int err;

	if (c->dbg->pc_happened)
		return -EROFS;
	if (power_cut_emulated(c, lnum, 0))
		return -EROFS;
	err = ubi_leb_map(c->ubi, lnum);
	if (err)
		return err;
	if (power_cut_emulated(c, lnum, 0))
		return -EROFS;
	return 0;
}

/*
 * Root directory for UBIFS stuff in debugfs. Contains sub-directories which
 * contain the stuff specific to particular file-system mounts.
 */
static struct dentry *dfs_rootdir;

static int dfs_file_open(struct inode *inode, struct file *file)
{
	file->private_data = inode->i_private;
	return nonseekable_open(inode, file);
}

/**
 * provide_user_output - provide output to the user reading a debugfs file.
 * @val: boolean value for the answer
 * @u: the buffer to store the answer at
 * @count: size of the buffer
 * @ppos: position in the @u output buffer
 *
 * This is a simple helper function which stores @val boolean value in the user
 * buffer when the user reads one of UBIFS debugfs files. Returns amount of
 * bytes written to @u in case of success and a negative error code in case of
 * failure.
 */
static int provide_user_output(int val, char __user *u, size_t count,
			       loff_t *ppos)
{
	char buf[3];

	if (val)
		buf[0] = '1';
	else
		buf[0] = '0';
	buf[1] = '\n';
	buf[2] = 0x00;

	return simple_read_from_buffer(u, count, ppos, buf, 2);
}

static ssize_t dfs_file_read(struct file *file, char __user *u, size_t count,
			     loff_t *ppos)
{
	struct dentry *dent = file->f_path.dentry;
	struct ubifs_info *c = file->private_data;
	struct ubifs_debug_info *d = c->dbg;
	int val;

	if (dent == d->dfs_chk_gen)
		val = d->chk_gen;
	else if (dent == d->dfs_chk_index)
		val = d->chk_index;
	else if (dent == d->dfs_chk_orph)
		val = d->chk_orph;
	else if (dent == d->dfs_chk_lprops)
		val = d->chk_lprops;
	else if (dent == d->dfs_chk_fs)
		val = d->chk_fs;
	else if (dent == d->dfs_tst_rcvry)
		val = d->tst_rcvry;
	else if (dent == d->dfs_ro_error)
		val = c->ro_error;
	else
		return -EINVAL;

	return provide_user_output(val, u, count, ppos);
}

/**
 * interpret_user_input - interpret user debugfs file input.
 * @u: user-provided buffer with the input
 * @count: buffer size
 *
 * This is a helper function which interpret user input to a boolean UBIFS
 * debugfs file. Returns %0 or %1 in case of success and a negative error code
 * in case of failure.
 */
static int interpret_user_input(const char __user *u, size_t count)
{
	size_t buf_size;
	char buf[8];

	buf_size = min_t(size_t, count, (sizeof(buf) - 1));
	if (copy_from_user(buf, u, buf_size))
		return -EFAULT;

	if (buf[0] == '1')
		return 1;
	else if (buf[0] == '0')
		return 0;

	return -EINVAL;
}

static ssize_t dfs_file_write(struct file *file, const char __user *u,
			      size_t count, loff_t *ppos)
{
	struct ubifs_info *c = file->private_data;
	struct ubifs_debug_info *d = c->dbg;
	struct dentry *dent = file->f_path.dentry;
	int val;

	/*
	 * TODO: this is racy - the file-system might have already been
	 * unmounted and we'd oops in this case. The plan is to fix it with
	 * help of 'iterate_supers_type()' which we should have in v3.0: when
	 * a debugfs opened, we rember FS's UUID in file->private_data. Then
	 * whenever we access the FS via a debugfs file, we iterate all UBIFS
	 * superblocks and fine the one with the same UUID, and take the
	 * locking right.
	 *
	 * The other way to go suggested by Al Viro is to create a separate
	 * 'ubifs-debug' file-system instead.
	 */
	if (file->f_path.dentry == d->dfs_dump_lprops) {
		ubifs_dump_lprops(c);
		return count;
	}
	if (file->f_path.dentry == d->dfs_dump_budg) {
		ubifs_dump_budg(c, &c->bi);
		return count;
	}
	if (file->f_path.dentry == d->dfs_dump_tnc) {
		mutex_lock(&c->tnc_mutex);
		ubifs_dump_tnc(c);
		mutex_unlock(&c->tnc_mutex);
		return count;
	}

	val = interpret_user_input(u, count);
	if (val < 0)
		return val;

	if (dent == d->dfs_chk_gen)
		d->chk_gen = val;
	else if (dent == d->dfs_chk_index)
		d->chk_index = val;
	else if (dent == d->dfs_chk_orph)
		d->chk_orph = val;
	else if (dent == d->dfs_chk_lprops)
		d->chk_lprops = val;
	else if (dent == d->dfs_chk_fs)
		d->chk_fs = val;
	else if (dent == d->dfs_tst_rcvry)
		d->tst_rcvry = val;
	else if (dent == d->dfs_ro_error)
		c->ro_error = !!val;
	else
		return -EINVAL;

	return count;
}

static const struct file_operations dfs_fops = {
	.open = dfs_file_open,
	.read = dfs_file_read,
	.write = dfs_file_write,
	.owner = THIS_MODULE,
	.llseek = no_llseek,
};

/**
 * dbg_debugfs_init_fs - initialize debugfs for UBIFS instance.
 * @c: UBIFS file-system description object
 *
 * This function creates all debugfs files for this instance of UBIFS. Returns
 * zero in case of success and a negative error code in case of failure.
 *
 * Note, the only reason we have not merged this function with the
 * 'ubifs_debugging_init()' function is because it is better to initialize
 * debugfs interfaces at the very end of the mount process, and remove them at
 * the very beginning of the mount process.
 */
int dbg_debugfs_init_fs(struct ubifs_info *c)
{
	int err, n;
	const char *fname;
	struct dentry *dent;
	struct ubifs_debug_info *d = c->dbg;

	if (!IS_ENABLED(CONFIG_DEBUG_FS))
		return 0;

	n = snprintf(d->dfs_dir_name, UBIFS_DFS_DIR_LEN + 1, UBIFS_DFS_DIR_NAME,
		     c->vi.ubi_num, c->vi.vol_id);
	if (n == UBIFS_DFS_DIR_LEN) {
		/* The array size is too small */
		fname = UBIFS_DFS_DIR_NAME;
		dent = ERR_PTR(-EINVAL);
		goto out;
	}

	fname = d->dfs_dir_name;
	dent = debugfs_create_dir(fname, dfs_rootdir);
	if (IS_ERR_OR_NULL(dent))
		goto out;
	d->dfs_dir = dent;

	fname = "dump_lprops";
	dent = debugfs_create_file(fname, S_IWUSR, d->dfs_dir, c, &dfs_fops);
	if (IS_ERR_OR_NULL(dent))
		goto out_remove;
	d->dfs_dump_lprops = dent;

	fname = "dump_budg";
	dent = debugfs_create_file(fname, S_IWUSR, d->dfs_dir, c, &dfs_fops);
	if (IS_ERR_OR_NULL(dent))
		goto out_remove;
	d->dfs_dump_budg = dent;

	fname = "dump_tnc";
	dent = debugfs_create_file(fname, S_IWUSR, d->dfs_dir, c, &dfs_fops);
	if (IS_ERR_OR_NULL(dent))
		goto out_remove;
	d->dfs_dump_tnc = dent;

	fname = "chk_general";
	dent = debugfs_create_file(fname, S_IRUSR | S_IWUSR, d->dfs_dir, c,
				   &dfs_fops);
	if (IS_ERR_OR_NULL(dent))
		goto out_remove;
	d->dfs_chk_gen = dent;

	fname = "chk_index";
	dent = debugfs_create_file(fname, S_IRUSR | S_IWUSR, d->dfs_dir, c,
				   &dfs_fops);
	if (IS_ERR_OR_NULL(dent))
		goto out_remove;
	d->dfs_chk_index = dent;

	fname = "chk_orphans";
	dent = debugfs_create_file(fname, S_IRUSR | S_IWUSR, d->dfs_dir, c,
				   &dfs_fops);
	if (IS_ERR_OR_NULL(dent))
		goto out_remove;
	d->dfs_chk_orph = dent;

	fname = "chk_lprops";
	dent = debugfs_create_file(fname, S_IRUSR | S_IWUSR, d->dfs_dir, c,
				   &dfs_fops);
	if (IS_ERR_OR_NULL(dent))
		goto out_remove;
	d->dfs_chk_lprops = dent;

	fname = "chk_fs";
	dent = debugfs_create_file(fname, S_IRUSR | S_IWUSR, d->dfs_dir, c,
				   &dfs_fops);
	if (IS_ERR_OR_NULL(dent))
		goto out_remove;
	d->dfs_chk_fs = dent;

	fname = "tst_recovery";
	dent = debugfs_create_file(fname, S_IRUSR | S_IWUSR, d->dfs_dir, c,
				   &dfs_fops);
	if (IS_ERR_OR_NULL(dent))
		goto out_remove;
	d->dfs_tst_rcvry = dent;

	fname = "ro_error";
	dent = debugfs_create_file(fname, S_IRUSR | S_IWUSR, d->dfs_dir, c,
				   &dfs_fops);
	if (IS_ERR_OR_NULL(dent))
		goto out_remove;
	d->dfs_ro_error = dent;

	return 0;

out_remove:
	debugfs_remove_recursive(d->dfs_dir);
out:
	err = dent ? PTR_ERR(dent) : -ENODEV;
	ubifs_err("cannot create \"%s\" debugfs file or directory, error %d\n",
		  fname, err);
	return err;
}

/**
 * dbg_debugfs_exit_fs - remove all debugfs files.
 * @c: UBIFS file-system description object
 */
void dbg_debugfs_exit_fs(struct ubifs_info *c)
{
	if (IS_ENABLED(CONFIG_DEBUG_FS))
		debugfs_remove_recursive(c->dbg->dfs_dir);
}

struct ubifs_global_debug_info ubifs_dbg;

static struct dentry *dfs_chk_gen;
static struct dentry *dfs_chk_index;
static struct dentry *dfs_chk_orph;
static struct dentry *dfs_chk_lprops;
static struct dentry *dfs_chk_fs;
static struct dentry *dfs_tst_rcvry;

static ssize_t dfs_global_file_read(struct file *file, char __user *u,
				    size_t count, loff_t *ppos)
{
	struct dentry *dent = file->f_path.dentry;
	int val;

	if (dent == dfs_chk_gen)
		val = ubifs_dbg.chk_gen;
	else if (dent == dfs_chk_index)
		val = ubifs_dbg.chk_index;
	else if (dent == dfs_chk_orph)
		val = ubifs_dbg.chk_orph;
	else if (dent == dfs_chk_lprops)
		val = ubifs_dbg.chk_lprops;
	else if (dent == dfs_chk_fs)
		val = ubifs_dbg.chk_fs;
	else if (dent == dfs_tst_rcvry)
		val = ubifs_dbg.tst_rcvry;
	else
		return -EINVAL;

	return provide_user_output(val, u, count, ppos);
}

static ssize_t dfs_global_file_write(struct file *file, const char __user *u,
				     size_t count, loff_t *ppos)
{
	struct dentry *dent = file->f_path.dentry;
	int val;

	val = interpret_user_input(u, count);
	if (val < 0)
		return val;

	if (dent == dfs_chk_gen)
		ubifs_dbg.chk_gen = val;
	else if (dent == dfs_chk_index)
		ubifs_dbg.chk_index = val;
	else if (dent == dfs_chk_orph)
		ubifs_dbg.chk_orph = val;
	else if (dent == dfs_chk_lprops)
		ubifs_dbg.chk_lprops = val;
	else if (dent == dfs_chk_fs)
		ubifs_dbg.chk_fs = val;
	else if (dent == dfs_tst_rcvry)
		ubifs_dbg.tst_rcvry = val;
	else
		return -EINVAL;

	return count;
}

static const struct file_operations dfs_global_fops = {
	.read = dfs_global_file_read,
	.write = dfs_global_file_write,
	.owner = THIS_MODULE,
	.llseek = no_llseek,
};

/**
 * dbg_debugfs_init - initialize debugfs file-system.
 *
 * UBIFS uses debugfs file-system to expose various debugging knobs to
 * user-space. This function creates "ubifs" directory in the debugfs
 * file-system. Returns zero in case of success and a negative error code in
 * case of failure.
 */
int dbg_debugfs_init(void)
{
	int err;
	const char *fname;
	struct dentry *dent;

	if (!IS_ENABLED(CONFIG_DEBUG_FS))
		return 0;

	fname = "ubifs";
	dent = debugfs_create_dir(fname, NULL);
	if (IS_ERR_OR_NULL(dent))
		goto out;
	dfs_rootdir = dent;

	fname = "chk_general";
	dent = debugfs_create_file(fname, S_IRUSR | S_IWUSR, dfs_rootdir, NULL,
				   &dfs_global_fops);
	if (IS_ERR_OR_NULL(dent))
		goto out_remove;
	dfs_chk_gen = dent;

	fname = "chk_index";
	dent = debugfs_create_file(fname, S_IRUSR | S_IWUSR, dfs_rootdir, NULL,
				   &dfs_global_fops);
	if (IS_ERR_OR_NULL(dent))
		goto out_remove;
	dfs_chk_index = dent;

	fname = "chk_orphans";
	dent = debugfs_create_file(fname, S_IRUSR | S_IWUSR, dfs_rootdir, NULL,
				   &dfs_global_fops);
	if (IS_ERR_OR_NULL(dent))
		goto out_remove;
	dfs_chk_orph = dent;

	fname = "chk_lprops";
	dent = debugfs_create_file(fname, S_IRUSR | S_IWUSR, dfs_rootdir, NULL,
				   &dfs_global_fops);
	if (IS_ERR_OR_NULL(dent))
		goto out_remove;
	dfs_chk_lprops = dent;

	fname = "chk_fs";
	dent = debugfs_create_file(fname, S_IRUSR | S_IWUSR, dfs_rootdir, NULL,
				   &dfs_global_fops);
	if (IS_ERR_OR_NULL(dent))
		goto out_remove;
	dfs_chk_fs = dent;

	fname = "tst_recovery";
	dent = debugfs_create_file(fname, S_IRUSR | S_IWUSR, dfs_rootdir, NULL,
				   &dfs_global_fops);
	if (IS_ERR_OR_NULL(dent))
		goto out_remove;
	dfs_tst_rcvry = dent;

	return 0;

out_remove:
	debugfs_remove_recursive(dfs_rootdir);
out:
	err = dent ? PTR_ERR(dent) : -ENODEV;
	ubifs_err("cannot create \"%s\" debugfs file or directory, error %d\n",
		  fname, err);
	return err;
}

/**
 * dbg_debugfs_exit - remove the "ubifs" directory from debugfs file-system.
 */
void dbg_debugfs_exit(void)
{
	if (IS_ENABLED(CONFIG_DEBUG_FS))
		debugfs_remove_recursive(dfs_rootdir);
}

/**
 * ubifs_debugging_init - initialize UBIFS debugging.
 * @c: UBIFS file-system description object
 *
 * This function initializes debugging-related data for the file system.
 * Returns zero in case of success and a negative error code in case of
 * failure.
 */
int ubifs_debugging_init(struct ubifs_info *c)
{
	c->dbg = kzalloc(sizeof(struct ubifs_debug_info), GFP_KERNEL);
	if (!c->dbg)
		return -ENOMEM;

	return 0;
}

/**
 * ubifs_debugging_exit - free debugging data.
 * @c: UBIFS file-system description object
 */
void ubifs_debugging_exit(struct ubifs_info *c)
{
	kfree(c->dbg);
}<|MERGE_RESOLUTION|>--- conflicted
+++ resolved
@@ -242,17 +242,10 @@
 	pr_err("\tinode          %lu\n", inode->i_ino);
 	pr_err("\tsize           %llu\n",
 	       (unsigned long long)i_size_read(inode));
-<<<<<<< HEAD
-	printk(KERN_ERR "\tnlink          %u\n", inode->i_nlink);
-	printk(KERN_ERR "\tuid            %u\n", (unsigned int)i_uid_read(inode));
-	printk(KERN_ERR "\tgid            %u\n", (unsigned int)i_gid_read(inode));
-	printk(KERN_ERR "\tatime          %u.%u\n",
-=======
 	pr_err("\tnlink          %u\n", inode->i_nlink);
-	pr_err("\tuid            %u\n", (unsigned int)inode->i_uid);
-	pr_err("\tgid            %u\n", (unsigned int)inode->i_gid);
+	pr_err("\tuid            %u\n", (unsigned int)i_uid_read(inode));
+	pr_err("\tgid            %u\n", (unsigned int)i_gid_read(inode));
 	pr_err("\tatime          %u.%u\n",
->>>>>>> 3668b70f
 	       (unsigned int)inode->i_atime.tv_sec,
 	       (unsigned int)inode->i_atime.tv_nsec);
 	pr_err("\tmtime          %u.%u\n",
