/*
 * fs/dax.c - Direct Access filesystem code
 * Copyright (c) 2013-2014 Intel Corporation
 * Author: Matthew Wilcox <matthew.r.wilcox@intel.com>
 * Author: Ross Zwisler <ross.zwisler@linux.intel.com>
 *
 * This program is free software; you can redistribute it and/or modify it
 * under the terms and conditions of the GNU General Public License,
 * version 2, as published by the Free Software Foundation.
 *
 * This program is distributed in the hope it will be useful, but WITHOUT
 * ANY WARRANTY; without even the implied warranty of MERCHANTABILITY or
 * FITNESS FOR A PARTICULAR PURPOSE.  See the GNU General Public License for
 * more details.
 */

#include <linux/atomic.h>
#include <linux/blkdev.h>
#include <linux/buffer_head.h>
#include <linux/dax.h>
#include <linux/fs.h>
#include <linux/genhd.h>
#include <linux/highmem.h>
#include <linux/memcontrol.h>
#include <linux/mm.h>
#include <linux/mutex.h>
#include <linux/pagevec.h>
#include <linux/sched.h>
#include <linux/sched/signal.h>
#include <linux/uio.h>
#include <linux/vmstat.h>
#include <linux/pfn_t.h>
#include <linux/sizes.h>
#include <linux/mmu_notifier.h>
#include <linux/iomap.h>
#include "internal.h"

#define CREATE_TRACE_POINTS
#include <trace/events/fs_dax.h>

/* We choose 4096 entries - same as per-zone page wait tables */
#define DAX_WAIT_TABLE_BITS 12
#define DAX_WAIT_TABLE_ENTRIES (1 << DAX_WAIT_TABLE_BITS)

/* The 'colour' (ie low bits) within a PMD of a page offset.  */
#define PG_PMD_COLOUR	((PMD_SIZE >> PAGE_SHIFT) - 1)
#define PG_PMD_NR	(PMD_SIZE >> PAGE_SHIFT)

static wait_queue_head_t wait_table[DAX_WAIT_TABLE_ENTRIES];

static int __init init_dax_wait_table(void)
{
	int i;

	for (i = 0; i < DAX_WAIT_TABLE_ENTRIES; i++)
		init_waitqueue_head(wait_table + i);
	return 0;
}
fs_initcall(init_dax_wait_table);

/*
 * We use lowest available bit in exceptional entry for locking, one bit for
 * the entry size (PMD) and two more to tell us if the entry is a zero page or
 * an empty entry that is just used for locking.  In total four special bits.
 *
 * If the PMD bit isn't set the entry has size PAGE_SIZE, and if the ZERO_PAGE
 * and EMPTY bits aren't set the entry is a normal DAX entry with a filesystem
 * block allocation.
 */
#define RADIX_DAX_SHIFT		(RADIX_TREE_EXCEPTIONAL_SHIFT + 4)
#define RADIX_DAX_ENTRY_LOCK	(1 << RADIX_TREE_EXCEPTIONAL_SHIFT)
#define RADIX_DAX_PMD		(1 << (RADIX_TREE_EXCEPTIONAL_SHIFT + 1))
#define RADIX_DAX_ZERO_PAGE	(1 << (RADIX_TREE_EXCEPTIONAL_SHIFT + 2))
#define RADIX_DAX_EMPTY		(1 << (RADIX_TREE_EXCEPTIONAL_SHIFT + 3))

static unsigned long dax_radix_pfn(void *entry)
{
	return (unsigned long)entry >> RADIX_DAX_SHIFT;
}

static void *dax_radix_locked_entry(unsigned long pfn, unsigned long flags)
{
	return (void *)(RADIX_TREE_EXCEPTIONAL_ENTRY | flags |
			(pfn << RADIX_DAX_SHIFT) | RADIX_DAX_ENTRY_LOCK);
}

static unsigned int dax_radix_order(void *entry)
{
	if ((unsigned long)entry & RADIX_DAX_PMD)
		return PMD_SHIFT - PAGE_SHIFT;
	return 0;
}

static int dax_is_pmd_entry(void *entry)
{
	return (unsigned long)entry & RADIX_DAX_PMD;
}

static int dax_is_pte_entry(void *entry)
{
	return !((unsigned long)entry & RADIX_DAX_PMD);
}

static int dax_is_zero_entry(void *entry)
{
	return (unsigned long)entry & RADIX_DAX_ZERO_PAGE;
}

static int dax_is_empty_entry(void *entry)
{
	return (unsigned long)entry & RADIX_DAX_EMPTY;
}

/*
 * DAX radix tree locking
 */
struct exceptional_entry_key {
	struct address_space *mapping;
	pgoff_t entry_start;
};

struct wait_exceptional_entry_queue {
	wait_queue_entry_t wait;
	struct exceptional_entry_key key;
};

static wait_queue_head_t *dax_entry_waitqueue(struct address_space *mapping,
		pgoff_t index, void *entry, struct exceptional_entry_key *key)
{
	unsigned long hash;

	/*
	 * If 'entry' is a PMD, align the 'index' that we use for the wait
	 * queue to the start of that PMD.  This ensures that all offsets in
	 * the range covered by the PMD map to the same bit lock.
	 */
	if (dax_is_pmd_entry(entry))
		index &= ~PG_PMD_COLOUR;

	key->mapping = mapping;
	key->entry_start = index;

	hash = hash_long((unsigned long)mapping ^ index, DAX_WAIT_TABLE_BITS);
	return wait_table + hash;
}

static int wake_exceptional_entry_func(wait_queue_entry_t *wait, unsigned int mode,
				       int sync, void *keyp)
{
	struct exceptional_entry_key *key = keyp;
	struct wait_exceptional_entry_queue *ewait =
		container_of(wait, struct wait_exceptional_entry_queue, wait);

	if (key->mapping != ewait->key.mapping ||
	    key->entry_start != ewait->key.entry_start)
		return 0;
	return autoremove_wake_function(wait, mode, sync, NULL);
}

/*
 * @entry may no longer be the entry at the index in the mapping.
 * The important information it's conveying is whether the entry at
 * this index used to be a PMD entry.
 */
static void dax_wake_mapping_entry_waiter(struct address_space *mapping,
		pgoff_t index, void *entry, bool wake_all)
{
	struct exceptional_entry_key key;
	wait_queue_head_t *wq;

	wq = dax_entry_waitqueue(mapping, index, entry, &key);

	/*
	 * Checking for locked entry and prepare_to_wait_exclusive() happens
	 * under the i_pages lock, ditto for entry handling in our callers.
	 * So at this point all tasks that could have seen our entry locked
	 * must be in the waitqueue and the following check will see them.
	 */
	if (waitqueue_active(wq))
		__wake_up(wq, TASK_NORMAL, wake_all ? 0 : 1, &key);
}

/*
 * Check whether the given slot is locked.  Must be called with the i_pages
 * lock held.
 */
static inline int slot_locked(struct address_space *mapping, void **slot)
{
	unsigned long entry = (unsigned long)
		radix_tree_deref_slot_protected(slot, &mapping->i_pages.xa_lock);
	return entry & RADIX_DAX_ENTRY_LOCK;
}

/*
 * Mark the given slot as locked.  Must be called with the i_pages lock held.
 */
static inline void *lock_slot(struct address_space *mapping, void **slot)
{
	unsigned long entry = (unsigned long)
		radix_tree_deref_slot_protected(slot, &mapping->i_pages.xa_lock);

	entry |= RADIX_DAX_ENTRY_LOCK;
	radix_tree_replace_slot(&mapping->i_pages, slot, (void *)entry);
	return (void *)entry;
}

/*
 * Mark the given slot as unlocked.  Must be called with the i_pages lock held.
 */
static inline void *unlock_slot(struct address_space *mapping, void **slot)
{
	unsigned long entry = (unsigned long)
		radix_tree_deref_slot_protected(slot, &mapping->i_pages.xa_lock);

	entry &= ~(unsigned long)RADIX_DAX_ENTRY_LOCK;
	radix_tree_replace_slot(&mapping->i_pages, slot, (void *)entry);
	return (void *)entry;
}

/*
 * Lookup entry in radix tree, wait for it to become unlocked if it is
 * exceptional entry and return it. The caller must call
 * put_unlocked_mapping_entry() when he decided not to lock the entry or
 * put_locked_mapping_entry() when he locked the entry and now wants to
 * unlock it.
 *
 * Must be called with the i_pages lock held.
 */
static void *__get_unlocked_mapping_entry(struct address_space *mapping,
		pgoff_t index, void ***slotp, bool (*wait_fn)(void))
{
	void *entry, **slot;
	struct wait_exceptional_entry_queue ewait;
	wait_queue_head_t *wq;

	init_wait(&ewait.wait);
	ewait.wait.func = wake_exceptional_entry_func;

	for (;;) {
		bool revalidate;

		entry = __radix_tree_lookup(&mapping->i_pages, index, NULL,
					  &slot);
		if (!entry ||
		    WARN_ON_ONCE(!radix_tree_exceptional_entry(entry)) ||
		    !slot_locked(mapping, slot)) {
			if (slotp)
				*slotp = slot;
			return entry;
		}

		wq = dax_entry_waitqueue(mapping, index, entry, &ewait.key);
		prepare_to_wait_exclusive(wq, &ewait.wait,
					  TASK_UNINTERRUPTIBLE);
		xa_unlock_irq(&mapping->i_pages);
		revalidate = wait_fn();
		finish_wait(wq, &ewait.wait);
		xa_lock_irq(&mapping->i_pages);
		if (revalidate)
			return ERR_PTR(-EAGAIN);
	}
}

static bool entry_wait(void)
{
	schedule();
	/*
	 * Never return an ERR_PTR() from
	 * __get_unlocked_mapping_entry(), just keep looping.
	 */
	return false;
}

static void *get_unlocked_mapping_entry(struct address_space *mapping,
		pgoff_t index, void ***slotp)
{
	return __get_unlocked_mapping_entry(mapping, index, slotp, entry_wait);
}

static void unlock_mapping_entry(struct address_space *mapping, pgoff_t index)
{
	void *entry, **slot;

	xa_lock_irq(&mapping->i_pages);
	entry = __radix_tree_lookup(&mapping->i_pages, index, NULL, &slot);
	if (WARN_ON_ONCE(!entry || !radix_tree_exceptional_entry(entry) ||
			 !slot_locked(mapping, slot))) {
		xa_unlock_irq(&mapping->i_pages);
		return;
	}
	unlock_slot(mapping, slot);
	xa_unlock_irq(&mapping->i_pages);
	dax_wake_mapping_entry_waiter(mapping, index, entry, false);
}

static void put_locked_mapping_entry(struct address_space *mapping,
		pgoff_t index)
{
	unlock_mapping_entry(mapping, index);
}

/*
 * Called when we are done with radix tree entry we looked up via
 * get_unlocked_mapping_entry() and which we didn't lock in the end.
 */
static void put_unlocked_mapping_entry(struct address_space *mapping,
				       pgoff_t index, void *entry)
{
	if (!entry)
		return;

	/* We have to wake up next waiter for the radix tree entry lock */
	dax_wake_mapping_entry_waiter(mapping, index, entry, false);
}

static unsigned long dax_entry_size(void *entry)
{
	if (dax_is_zero_entry(entry))
		return 0;
	else if (dax_is_empty_entry(entry))
		return 0;
	else if (dax_is_pmd_entry(entry))
		return PMD_SIZE;
	else
		return PAGE_SIZE;
}

static unsigned long dax_radix_end_pfn(void *entry)
{
	return dax_radix_pfn(entry) + dax_entry_size(entry) / PAGE_SIZE;
}

/*
 * Iterate through all mapped pfns represented by an entry, i.e. skip
 * 'empty' and 'zero' entries.
 */
#define for_each_mapped_pfn(entry, pfn) \
	for (pfn = dax_radix_pfn(entry); \
			pfn < dax_radix_end_pfn(entry); pfn++)

/*
 * TODO: for reflink+dax we need a way to associate a single page with
 * multiple address_space instances at different linear_page_index()
 * offsets.
 */
static void dax_associate_entry(void *entry, struct address_space *mapping,
		struct vm_area_struct *vma, unsigned long address)
{
	unsigned long size = dax_entry_size(entry), pfn, index;
	int i = 0;

	if (IS_ENABLED(CONFIG_FS_DAX_LIMITED))
		return;

	index = linear_page_index(vma, address & ~(size - 1));
	for_each_mapped_pfn(entry, pfn) {
		struct page *page = pfn_to_page(pfn);

		WARN_ON_ONCE(page->mapping);
		page->mapping = mapping;
		page->index = index + i++;
	}
}

static void dax_disassociate_entry(void *entry, struct address_space *mapping,
		bool trunc)
{
	unsigned long pfn;

	if (IS_ENABLED(CONFIG_FS_DAX_LIMITED))
		return;

	for_each_mapped_pfn(entry, pfn) {
		struct page *page = pfn_to_page(pfn);

		WARN_ON_ONCE(trunc && page_ref_count(page) > 1);
		WARN_ON_ONCE(page->mapping && page->mapping != mapping);
		page->mapping = NULL;
		page->index = 0;
	}
}

static struct page *dax_busy_page(void *entry)
{
	unsigned long pfn;

	for_each_mapped_pfn(entry, pfn) {
		struct page *page = pfn_to_page(pfn);

		if (page_ref_count(page) > 1)
			return page;
	}
	return NULL;
}

static bool entry_wait_revalidate(void)
{
	rcu_read_unlock();
	schedule();
	rcu_read_lock();

	/*
	 * Tell __get_unlocked_mapping_entry() to take a break, we need
	 * to revalidate page->mapping after dropping locks
	 */
	return true;
}

bool dax_lock_mapping_entry(struct page *page)
{
	pgoff_t index;
	struct inode *inode;
	bool did_lock = false;
	void *entry = NULL, **slot;
	struct address_space *mapping;

	rcu_read_lock();
	for (;;) {
		mapping = READ_ONCE(page->mapping);

		if (!dax_mapping(mapping))
			break;

		/*
		 * In the device-dax case there's no need to lock, a
		 * struct dev_pagemap pin is sufficient to keep the
		 * inode alive, and we assume we have dev_pagemap pin
		 * otherwise we would not have a valid pfn_to_page()
		 * translation.
		 */
		inode = mapping->host;
		if (S_ISCHR(inode->i_mode)) {
			did_lock = true;
			break;
		}

		xa_lock_irq(&mapping->i_pages);
		if (mapping != page->mapping) {
			xa_unlock_irq(&mapping->i_pages);
			continue;
		}
		index = page->index;

		entry = __get_unlocked_mapping_entry(mapping, index, &slot,
				entry_wait_revalidate);
		if (!entry) {
			xa_unlock_irq(&mapping->i_pages);
			break;
		} else if (IS_ERR(entry)) {
<<<<<<< HEAD
=======
			xa_unlock_irq(&mapping->i_pages);
>>>>>>> f9885ef8
			WARN_ON_ONCE(PTR_ERR(entry) != -EAGAIN);
			continue;
		}
		lock_slot(mapping, slot);
		did_lock = true;
		xa_unlock_irq(&mapping->i_pages);
		break;
	}
	rcu_read_unlock();

	return did_lock;
}

void dax_unlock_mapping_entry(struct page *page)
{
	struct address_space *mapping = page->mapping;
	struct inode *inode = mapping->host;

	if (S_ISCHR(inode->i_mode))
		return;

	unlock_mapping_entry(mapping, page->index);
}

/*
 * Find radix tree entry at given index. If it points to an exceptional entry,
 * return it with the radix tree entry locked. If the radix tree doesn't
 * contain given index, create an empty exceptional entry for the index and
 * return with it locked.
 *
 * When requesting an entry with size RADIX_DAX_PMD, grab_mapping_entry() will
 * either return that locked entry or will return an error.  This error will
 * happen if there are any 4k entries within the 2MiB range that we are
 * requesting.
 *
 * We always favor 4k entries over 2MiB entries. There isn't a flow where we
 * evict 4k entries in order to 'upgrade' them to a 2MiB entry.  A 2MiB
 * insertion will fail if it finds any 4k entries already in the tree, and a
 * 4k insertion will cause an existing 2MiB entry to be unmapped and
 * downgraded to 4k entries.  This happens for both 2MiB huge zero pages as
 * well as 2MiB empty entries.
 *
 * The exception to this downgrade path is for 2MiB DAX PMD entries that have
 * real storage backing them.  We will leave these real 2MiB DAX entries in
 * the tree, and PTE writes will simply dirty the entire 2MiB DAX entry.
 *
 * Note: Unlike filemap_fault() we don't honor FAULT_FLAG_RETRY flags. For
 * persistent memory the benefit is doubtful. We can add that later if we can
 * show it helps.
 */
static void *grab_mapping_entry(struct address_space *mapping, pgoff_t index,
		unsigned long size_flag)
{
	bool pmd_downgrade = false; /* splitting 2MiB entry into 4k entries? */
	void *entry, **slot;

restart:
	xa_lock_irq(&mapping->i_pages);
	entry = get_unlocked_mapping_entry(mapping, index, &slot);

	if (WARN_ON_ONCE(entry && !radix_tree_exceptional_entry(entry))) {
		entry = ERR_PTR(-EIO);
		goto out_unlock;
	}

	if (entry) {
		if (size_flag & RADIX_DAX_PMD) {
			if (dax_is_pte_entry(entry)) {
				put_unlocked_mapping_entry(mapping, index,
						entry);
				entry = ERR_PTR(-EEXIST);
				goto out_unlock;
			}
		} else { /* trying to grab a PTE entry */
			if (dax_is_pmd_entry(entry) &&
			    (dax_is_zero_entry(entry) ||
			     dax_is_empty_entry(entry))) {
				pmd_downgrade = true;
			}
		}
	}

	/* No entry for given index? Make sure radix tree is big enough. */
	if (!entry || pmd_downgrade) {
		int err;

		if (pmd_downgrade) {
			/*
			 * Make sure 'entry' remains valid while we drop
			 * the i_pages lock.
			 */
			entry = lock_slot(mapping, slot);
		}

		xa_unlock_irq(&mapping->i_pages);
		/*
		 * Besides huge zero pages the only other thing that gets
		 * downgraded are empty entries which don't need to be
		 * unmapped.
		 */
		if (pmd_downgrade && dax_is_zero_entry(entry))
			unmap_mapping_pages(mapping, index & ~PG_PMD_COLOUR,
							PG_PMD_NR, false);

		err = radix_tree_preload(
				mapping_gfp_mask(mapping) & ~__GFP_HIGHMEM);
		if (err) {
			if (pmd_downgrade)
				put_locked_mapping_entry(mapping, index);
			return ERR_PTR(err);
		}
		xa_lock_irq(&mapping->i_pages);

		if (!entry) {
			/*
			 * We needed to drop the i_pages lock while calling
			 * radix_tree_preload() and we didn't have an entry to
			 * lock.  See if another thread inserted an entry at
			 * our index during this time.
			 */
			entry = __radix_tree_lookup(&mapping->i_pages, index,
					NULL, &slot);
			if (entry) {
				radix_tree_preload_end();
				xa_unlock_irq(&mapping->i_pages);
				goto restart;
			}
		}

		if (pmd_downgrade) {
			dax_disassociate_entry(entry, mapping, false);
			radix_tree_delete(&mapping->i_pages, index);
			mapping->nrexceptional--;
			dax_wake_mapping_entry_waiter(mapping, index, entry,
					true);
		}

		entry = dax_radix_locked_entry(0, size_flag | RADIX_DAX_EMPTY);

		err = __radix_tree_insert(&mapping->i_pages, index,
				dax_radix_order(entry), entry);
		radix_tree_preload_end();
		if (err) {
			xa_unlock_irq(&mapping->i_pages);
			/*
			 * Our insertion of a DAX entry failed, most likely
			 * because we were inserting a PMD entry and it
			 * collided with a PTE sized entry at a different
			 * index in the PMD range.  We haven't inserted
			 * anything into the radix tree and have no waiters to
			 * wake.
			 */
			return ERR_PTR(err);
		}
		/* Good, we have inserted empty locked entry into the tree. */
		mapping->nrexceptional++;
		xa_unlock_irq(&mapping->i_pages);
		return entry;
	}
	entry = lock_slot(mapping, slot);
 out_unlock:
	xa_unlock_irq(&mapping->i_pages);
	return entry;
}

/**
 * dax_layout_busy_page - find first pinned page in @mapping
 * @mapping: address space to scan for a page with ref count > 1
 *
 * DAX requires ZONE_DEVICE mapped pages. These pages are never
 * 'onlined' to the page allocator so they are considered idle when
 * page->count == 1. A filesystem uses this interface to determine if
 * any page in the mapping is busy, i.e. for DMA, or other
 * get_user_pages() usages.
 *
 * It is expected that the filesystem is holding locks to block the
 * establishment of new mappings in this address_space. I.e. it expects
 * to be able to run unmap_mapping_range() and subsequently not race
 * mapping_mapped() becoming true.
 */
struct page *dax_layout_busy_page(struct address_space *mapping)
{
	pgoff_t	indices[PAGEVEC_SIZE];
	struct page *page = NULL;
	struct pagevec pvec;
	pgoff_t	index, end;
	unsigned i;

	/*
	 * In the 'limited' case get_user_pages() for dax is disabled.
	 */
	if (IS_ENABLED(CONFIG_FS_DAX_LIMITED))
		return NULL;

	if (!dax_mapping(mapping) || !mapping_mapped(mapping))
		return NULL;

	pagevec_init(&pvec);
	index = 0;
	end = -1;

	/*
	 * If we race get_user_pages_fast() here either we'll see the
	 * elevated page count in the pagevec_lookup and wait, or
	 * get_user_pages_fast() will see that the page it took a reference
	 * against is no longer mapped in the page tables and bail to the
	 * get_user_pages() slow path.  The slow path is protected by
	 * pte_lock() and pmd_lock(). New references are not taken without
	 * holding those locks, and unmap_mapping_range() will not zero the
	 * pte or pmd without holding the respective lock, so we are
	 * guaranteed to either see new references or prevent new
	 * references from being established.
	 */
	unmap_mapping_range(mapping, 0, 0, 1);

	while (index < end && pagevec_lookup_entries(&pvec, mapping, index,
				min(end - index, (pgoff_t)PAGEVEC_SIZE),
				indices)) {
		for (i = 0; i < pagevec_count(&pvec); i++) {
			struct page *pvec_ent = pvec.pages[i];
			void *entry;

			index = indices[i];
			if (index >= end)
				break;

			if (WARN_ON_ONCE(
			     !radix_tree_exceptional_entry(pvec_ent)))
				continue;

			xa_lock_irq(&mapping->i_pages);
			entry = get_unlocked_mapping_entry(mapping, index, NULL);
			if (entry)
				page = dax_busy_page(entry);
			put_unlocked_mapping_entry(mapping, index, entry);
			xa_unlock_irq(&mapping->i_pages);
			if (page)
				break;
		}

		/*
		 * We don't expect normal struct page entries to exist in our
		 * tree, but we keep these pagevec calls so that this code is
		 * consistent with the common pattern for handling pagevecs
		 * throughout the kernel.
		 */
		pagevec_remove_exceptionals(&pvec);
		pagevec_release(&pvec);
		index++;

		if (page)
			break;
	}
	return page;
}
EXPORT_SYMBOL_GPL(dax_layout_busy_page);

static int __dax_invalidate_mapping_entry(struct address_space *mapping,
					  pgoff_t index, bool trunc)
{
	int ret = 0;
	void *entry;
	struct radix_tree_root *pages = &mapping->i_pages;

	xa_lock_irq(pages);
	entry = get_unlocked_mapping_entry(mapping, index, NULL);
	if (!entry || WARN_ON_ONCE(!radix_tree_exceptional_entry(entry)))
		goto out;
	if (!trunc &&
	    (radix_tree_tag_get(pages, index, PAGECACHE_TAG_DIRTY) ||
	     radix_tree_tag_get(pages, index, PAGECACHE_TAG_TOWRITE)))
		goto out;
	dax_disassociate_entry(entry, mapping, trunc);
	radix_tree_delete(pages, index);
	mapping->nrexceptional--;
	ret = 1;
out:
	put_unlocked_mapping_entry(mapping, index, entry);
	xa_unlock_irq(pages);
	return ret;
}
/*
 * Delete exceptional DAX entry at @index from @mapping. Wait for radix tree
 * entry to get unlocked before deleting it.
 */
int dax_delete_mapping_entry(struct address_space *mapping, pgoff_t index)
{
	int ret = __dax_invalidate_mapping_entry(mapping, index, true);

	/*
	 * This gets called from truncate / punch_hole path. As such, the caller
	 * must hold locks protecting against concurrent modifications of the
	 * radix tree (usually fs-private i_mmap_sem for writing). Since the
	 * caller has seen exceptional entry for this index, we better find it
	 * at that index as well...
	 */
	WARN_ON_ONCE(!ret);
	return ret;
}

/*
 * Invalidate exceptional DAX entry if it is clean.
 */
int dax_invalidate_mapping_entry_sync(struct address_space *mapping,
				      pgoff_t index)
{
	return __dax_invalidate_mapping_entry(mapping, index, false);
}

static int copy_user_dax(struct block_device *bdev, struct dax_device *dax_dev,
		sector_t sector, size_t size, struct page *to,
		unsigned long vaddr)
{
	void *vto, *kaddr;
	pgoff_t pgoff;
	long rc;
	int id;

	rc = bdev_dax_pgoff(bdev, sector, size, &pgoff);
	if (rc)
		return rc;

	id = dax_read_lock();
	rc = dax_direct_access(dax_dev, pgoff, PHYS_PFN(size), &kaddr, NULL);
	if (rc < 0) {
		dax_read_unlock(id);
		return rc;
	}
	vto = kmap_atomic(to);
	copy_user_page(vto, (void __force *)kaddr, vaddr, to);
	kunmap_atomic(vto);
	dax_read_unlock(id);
	return 0;
}

/*
 * By this point grab_mapping_entry() has ensured that we have a locked entry
 * of the appropriate size so we don't have to worry about downgrading PMDs to
 * PTEs.  If we happen to be trying to insert a PTE and there is a PMD
 * already in the tree, we will skip the insertion and just dirty the PMD as
 * appropriate.
 */
static void *dax_insert_mapping_entry(struct address_space *mapping,
				      struct vm_fault *vmf,
				      void *entry, pfn_t pfn_t,
				      unsigned long flags, bool dirty)
{
	struct radix_tree_root *pages = &mapping->i_pages;
	unsigned long pfn = pfn_t_to_pfn(pfn_t);
	pgoff_t index = vmf->pgoff;
	void *new_entry;

	if (dirty)
		__mark_inode_dirty(mapping->host, I_DIRTY_PAGES);

	if (dax_is_zero_entry(entry) && !(flags & RADIX_DAX_ZERO_PAGE)) {
		/* we are replacing a zero page with block mapping */
		if (dax_is_pmd_entry(entry))
			unmap_mapping_pages(mapping, index & ~PG_PMD_COLOUR,
							PG_PMD_NR, false);
		else /* pte entry */
			unmap_mapping_pages(mapping, vmf->pgoff, 1, false);
	}

	xa_lock_irq(pages);
	new_entry = dax_radix_locked_entry(pfn, flags);
	if (dax_entry_size(entry) != dax_entry_size(new_entry)) {
		dax_disassociate_entry(entry, mapping, false);
		dax_associate_entry(new_entry, mapping, vmf->vma, vmf->address);
	}

	if (dax_is_zero_entry(entry) || dax_is_empty_entry(entry)) {
		/*
		 * Only swap our new entry into the radix tree if the current
		 * entry is a zero page or an empty entry.  If a normal PTE or
		 * PMD entry is already in the tree, we leave it alone.  This
		 * means that if we are trying to insert a PTE and the
		 * existing entry is a PMD, we will just leave the PMD in the
		 * tree and dirty it if necessary.
		 */
		struct radix_tree_node *node;
		void **slot;
		void *ret;

		ret = __radix_tree_lookup(pages, index, &node, &slot);
		WARN_ON_ONCE(ret != entry);
		__radix_tree_replace(pages, node, slot,
				     new_entry, NULL);
		entry = new_entry;
	}

	if (dirty)
		radix_tree_tag_set(pages, index, PAGECACHE_TAG_DIRTY);

	xa_unlock_irq(pages);
	return entry;
}

static inline unsigned long
pgoff_address(pgoff_t pgoff, struct vm_area_struct *vma)
{
	unsigned long address;

	address = vma->vm_start + ((pgoff - vma->vm_pgoff) << PAGE_SHIFT);
	VM_BUG_ON_VMA(address < vma->vm_start || address >= vma->vm_end, vma);
	return address;
}

/* Walk all mappings of a given index of a file and writeprotect them */
static void dax_mapping_entry_mkclean(struct address_space *mapping,
				      pgoff_t index, unsigned long pfn)
{
	struct vm_area_struct *vma;
	pte_t pte, *ptep = NULL;
	pmd_t *pmdp = NULL;
	spinlock_t *ptl;

	i_mmap_lock_read(mapping);
	vma_interval_tree_foreach(vma, &mapping->i_mmap, index, index) {
		unsigned long address, start, end;

		cond_resched();

		if (!(vma->vm_flags & VM_SHARED))
			continue;

		address = pgoff_address(index, vma);

		/*
		 * Note because we provide start/end to follow_pte_pmd it will
		 * call mmu_notifier_invalidate_range_start() on our behalf
		 * before taking any lock.
		 */
		if (follow_pte_pmd(vma->vm_mm, address, &start, &end, &ptep, &pmdp, &ptl))
			continue;

		/*
		 * No need to call mmu_notifier_invalidate_range() as we are
		 * downgrading page table protection not changing it to point
		 * to a new page.
		 *
		 * See Documentation/vm/mmu_notifier.rst
		 */
		if (pmdp) {
#ifdef CONFIG_FS_DAX_PMD
			pmd_t pmd;

			if (pfn != pmd_pfn(*pmdp))
				goto unlock_pmd;
			if (!pmd_dirty(*pmdp) && !pmd_write(*pmdp))
				goto unlock_pmd;

			flush_cache_page(vma, address, pfn);
			pmd = pmdp_huge_clear_flush(vma, address, pmdp);
			pmd = pmd_wrprotect(pmd);
			pmd = pmd_mkclean(pmd);
			set_pmd_at(vma->vm_mm, address, pmdp, pmd);
unlock_pmd:
#endif
			spin_unlock(ptl);
		} else {
			if (pfn != pte_pfn(*ptep))
				goto unlock_pte;
			if (!pte_dirty(*ptep) && !pte_write(*ptep))
				goto unlock_pte;

			flush_cache_page(vma, address, pfn);
			pte = ptep_clear_flush(vma, address, ptep);
			pte = pte_wrprotect(pte);
			pte = pte_mkclean(pte);
			set_pte_at(vma->vm_mm, address, ptep, pte);
unlock_pte:
			pte_unmap_unlock(ptep, ptl);
		}

		mmu_notifier_invalidate_range_end(vma->vm_mm, start, end);
	}
	i_mmap_unlock_read(mapping);
}

static int dax_writeback_one(struct dax_device *dax_dev,
		struct address_space *mapping, pgoff_t index, void *entry)
{
	struct radix_tree_root *pages = &mapping->i_pages;
	void *entry2, **slot;
	unsigned long pfn;
	long ret = 0;
	size_t size;

	/*
	 * A page got tagged dirty in DAX mapping? Something is seriously
	 * wrong.
	 */
	if (WARN_ON(!radix_tree_exceptional_entry(entry)))
		return -EIO;

	xa_lock_irq(pages);
	entry2 = get_unlocked_mapping_entry(mapping, index, &slot);
	/* Entry got punched out / reallocated? */
	if (!entry2 || WARN_ON_ONCE(!radix_tree_exceptional_entry(entry2)))
		goto put_unlocked;
	/*
	 * Entry got reallocated elsewhere? No need to writeback. We have to
	 * compare pfns as we must not bail out due to difference in lockbit
	 * or entry type.
	 */
	if (dax_radix_pfn(entry2) != dax_radix_pfn(entry))
		goto put_unlocked;
	if (WARN_ON_ONCE(dax_is_empty_entry(entry) ||
				dax_is_zero_entry(entry))) {
		ret = -EIO;
		goto put_unlocked;
	}

	/* Another fsync thread may have already written back this entry */
	if (!radix_tree_tag_get(pages, index, PAGECACHE_TAG_TOWRITE))
		goto put_unlocked;
	/* Lock the entry to serialize with page faults */
	entry = lock_slot(mapping, slot);
	/*
	 * We can clear the tag now but we have to be careful so that concurrent
	 * dax_writeback_one() calls for the same index cannot finish before we
	 * actually flush the caches. This is achieved as the calls will look
	 * at the entry only under the i_pages lock and once they do that
	 * they will see the entry locked and wait for it to unlock.
	 */
	radix_tree_tag_clear(pages, index, PAGECACHE_TAG_TOWRITE);
	xa_unlock_irq(pages);

	/*
	 * Even if dax_writeback_mapping_range() was given a wbc->range_start
	 * in the middle of a PMD, the 'index' we are given will be aligned to
	 * the start index of the PMD, as will the pfn we pull from 'entry'.
	 * This allows us to flush for PMD_SIZE and not have to worry about
	 * partial PMD writebacks.
	 */
	pfn = dax_radix_pfn(entry);
	size = PAGE_SIZE << dax_radix_order(entry);

	dax_mapping_entry_mkclean(mapping, index, pfn);
	dax_flush(dax_dev, page_address(pfn_to_page(pfn)), size);
	/*
	 * After we have flushed the cache, we can clear the dirty tag. There
	 * cannot be new dirty data in the pfn after the flush has completed as
	 * the pfn mappings are writeprotected and fault waits for mapping
	 * entry lock.
	 */
	xa_lock_irq(pages);
	radix_tree_tag_clear(pages, index, PAGECACHE_TAG_DIRTY);
	xa_unlock_irq(pages);
	trace_dax_writeback_one(mapping->host, index, size >> PAGE_SHIFT);
	put_locked_mapping_entry(mapping, index);
	return ret;

 put_unlocked:
	put_unlocked_mapping_entry(mapping, index, entry2);
	xa_unlock_irq(pages);
	return ret;
}

/*
 * Flush the mapping to the persistent domain within the byte range of [start,
 * end]. This is required by data integrity operations to ensure file data is
 * on persistent storage prior to completion of the operation.
 */
int dax_writeback_mapping_range(struct address_space *mapping,
		struct block_device *bdev, struct writeback_control *wbc)
{
	struct inode *inode = mapping->host;
	pgoff_t start_index, end_index;
	pgoff_t indices[PAGEVEC_SIZE];
	struct dax_device *dax_dev;
	struct pagevec pvec;
	bool done = false;
	int i, ret = 0;

	if (WARN_ON_ONCE(inode->i_blkbits != PAGE_SHIFT))
		return -EIO;

	if (!mapping->nrexceptional || wbc->sync_mode != WB_SYNC_ALL)
		return 0;

	dax_dev = dax_get_by_host(bdev->bd_disk->disk_name);
	if (!dax_dev)
		return -EIO;

	start_index = wbc->range_start >> PAGE_SHIFT;
	end_index = wbc->range_end >> PAGE_SHIFT;

	trace_dax_writeback_range(inode, start_index, end_index);

	tag_pages_for_writeback(mapping, start_index, end_index);

	pagevec_init(&pvec);
	while (!done) {
		pvec.nr = find_get_entries_tag(mapping, start_index,
				PAGECACHE_TAG_TOWRITE, PAGEVEC_SIZE,
				pvec.pages, indices);

		if (pvec.nr == 0)
			break;

		for (i = 0; i < pvec.nr; i++) {
			if (indices[i] > end_index) {
				done = true;
				break;
			}

			ret = dax_writeback_one(dax_dev, mapping, indices[i],
					pvec.pages[i]);
			if (ret < 0) {
				mapping_set_error(mapping, ret);
				goto out;
			}
		}
		start_index = indices[pvec.nr - 1] + 1;
	}
out:
	put_dax(dax_dev);
	trace_dax_writeback_range_done(inode, start_index, end_index);
	return (ret < 0 ? ret : 0);
}
EXPORT_SYMBOL_GPL(dax_writeback_mapping_range);

static sector_t dax_iomap_sector(struct iomap *iomap, loff_t pos)
{
	return (iomap->addr + (pos & PAGE_MASK) - iomap->offset) >> 9;
}

static int dax_iomap_pfn(struct iomap *iomap, loff_t pos, size_t size,
			 pfn_t *pfnp)
{
	const sector_t sector = dax_iomap_sector(iomap, pos);
	pgoff_t pgoff;
	int id, rc;
	long length;

	rc = bdev_dax_pgoff(iomap->bdev, sector, size, &pgoff);
	if (rc)
		return rc;
	id = dax_read_lock();
	length = dax_direct_access(iomap->dax_dev, pgoff, PHYS_PFN(size),
				   NULL, pfnp);
	if (length < 0) {
		rc = length;
		goto out;
	}
	rc = -EINVAL;
	if (PFN_PHYS(length) < size)
		goto out;
	if (pfn_t_to_pfn(*pfnp) & (PHYS_PFN(size)-1))
		goto out;
	/* For larger pages we need devmap */
	if (length > 1 && !pfn_t_devmap(*pfnp))
		goto out;
	rc = 0;
out:
	dax_read_unlock(id);
	return rc;
}

/*
 * The user has performed a load from a hole in the file.  Allocating a new
 * page in the file would cause excessive storage usage for workloads with
 * sparse files.  Instead we insert a read-only mapping of the 4k zero page.
 * If this page is ever written to we will re-fault and change the mapping to
 * point to real DAX storage instead.
 */
static vm_fault_t dax_load_hole(struct address_space *mapping, void *entry,
			 struct vm_fault *vmf)
{
	struct inode *inode = mapping->host;
	unsigned long vaddr = vmf->address;
	pfn_t pfn = pfn_to_pfn_t(my_zero_pfn(vaddr));
	vm_fault_t ret;

	dax_insert_mapping_entry(mapping, vmf, entry, pfn, RADIX_DAX_ZERO_PAGE,
			false);
	ret = vmf_insert_mixed(vmf->vma, vaddr, pfn);
	trace_dax_load_hole(inode, vmf, ret);
	return ret;
}

static bool dax_range_is_aligned(struct block_device *bdev,
				 unsigned int offset, unsigned int length)
{
	unsigned short sector_size = bdev_logical_block_size(bdev);

	if (!IS_ALIGNED(offset, sector_size))
		return false;
	if (!IS_ALIGNED(length, sector_size))
		return false;

	return true;
}

int __dax_zero_page_range(struct block_device *bdev,
		struct dax_device *dax_dev, sector_t sector,
		unsigned int offset, unsigned int size)
{
	if (dax_range_is_aligned(bdev, offset, size)) {
		sector_t start_sector = sector + (offset >> 9);

		return blkdev_issue_zeroout(bdev, start_sector,
				size >> 9, GFP_NOFS, 0);
	} else {
		pgoff_t pgoff;
		long rc, id;
		void *kaddr;

		rc = bdev_dax_pgoff(bdev, sector, PAGE_SIZE, &pgoff);
		if (rc)
			return rc;

		id = dax_read_lock();
		rc = dax_direct_access(dax_dev, pgoff, 1, &kaddr, NULL);
		if (rc < 0) {
			dax_read_unlock(id);
			return rc;
		}
		memset(kaddr + offset, 0, size);
		dax_flush(dax_dev, kaddr + offset, size);
		dax_read_unlock(id);
	}
	return 0;
}
EXPORT_SYMBOL_GPL(__dax_zero_page_range);

static loff_t
dax_iomap_actor(struct inode *inode, loff_t pos, loff_t length, void *data,
		struct iomap *iomap)
{
	struct block_device *bdev = iomap->bdev;
	struct dax_device *dax_dev = iomap->dax_dev;
	struct iov_iter *iter = data;
	loff_t end = pos + length, done = 0;
	ssize_t ret = 0;
	size_t xfer;
	int id;

	if (iov_iter_rw(iter) == READ) {
		end = min(end, i_size_read(inode));
		if (pos >= end)
			return 0;

		if (iomap->type == IOMAP_HOLE || iomap->type == IOMAP_UNWRITTEN)
			return iov_iter_zero(min(length, end - pos), iter);
	}

	if (WARN_ON_ONCE(iomap->type != IOMAP_MAPPED))
		return -EIO;

	/*
	 * Write can allocate block for an area which has a hole page mapped
	 * into page tables. We have to tear down these mappings so that data
	 * written by write(2) is visible in mmap.
	 */
	if (iomap->flags & IOMAP_F_NEW) {
		invalidate_inode_pages2_range(inode->i_mapping,
					      pos >> PAGE_SHIFT,
					      (end - 1) >> PAGE_SHIFT);
	}

	id = dax_read_lock();
	while (pos < end) {
		unsigned offset = pos & (PAGE_SIZE - 1);
		const size_t size = ALIGN(length + offset, PAGE_SIZE);
		const sector_t sector = dax_iomap_sector(iomap, pos);
		ssize_t map_len;
		pgoff_t pgoff;
		void *kaddr;

		if (fatal_signal_pending(current)) {
			ret = -EINTR;
			break;
		}

		ret = bdev_dax_pgoff(bdev, sector, size, &pgoff);
		if (ret)
			break;

		map_len = dax_direct_access(dax_dev, pgoff, PHYS_PFN(size),
				&kaddr, NULL);
		if (map_len < 0) {
			ret = map_len;
			break;
		}

		map_len = PFN_PHYS(map_len);
		kaddr += offset;
		map_len -= offset;
		if (map_len > end - pos)
			map_len = end - pos;

		/*
		 * The userspace address for the memory copy has already been
		 * validated via access_ok() in either vfs_read() or
		 * vfs_write(), depending on which operation we are doing.
		 */
		if (iov_iter_rw(iter) == WRITE)
			xfer = dax_copy_from_iter(dax_dev, pgoff, kaddr,
					map_len, iter);
		else
			xfer = dax_copy_to_iter(dax_dev, pgoff, kaddr,
					map_len, iter);

		pos += xfer;
		length -= xfer;
		done += xfer;

		if (xfer == 0)
			ret = -EFAULT;
		if (xfer < map_len)
			break;
	}
	dax_read_unlock(id);

	return done ? done : ret;
}

/**
 * dax_iomap_rw - Perform I/O to a DAX file
 * @iocb:	The control block for this I/O
 * @iter:	The addresses to do I/O from or to
 * @ops:	iomap ops passed from the file system
 *
 * This function performs read and write operations to directly mapped
 * persistent memory.  The callers needs to take care of read/write exclusion
 * and evicting any page cache pages in the region under I/O.
 */
ssize_t
dax_iomap_rw(struct kiocb *iocb, struct iov_iter *iter,
		const struct iomap_ops *ops)
{
	struct address_space *mapping = iocb->ki_filp->f_mapping;
	struct inode *inode = mapping->host;
	loff_t pos = iocb->ki_pos, ret = 0, done = 0;
	unsigned flags = 0;

	if (iov_iter_rw(iter) == WRITE) {
		lockdep_assert_held_exclusive(&inode->i_rwsem);
		flags |= IOMAP_WRITE;
	} else {
		lockdep_assert_held(&inode->i_rwsem);
	}

	while (iov_iter_count(iter)) {
		ret = iomap_apply(inode, pos, iov_iter_count(iter), flags, ops,
				iter, dax_iomap_actor);
		if (ret <= 0)
			break;
		pos += ret;
		done += ret;
	}

	iocb->ki_pos += done;
	return done ? done : ret;
}
EXPORT_SYMBOL_GPL(dax_iomap_rw);

static vm_fault_t dax_fault_return(int error)
{
	if (error == 0)
		return VM_FAULT_NOPAGE;
	if (error == -ENOMEM)
		return VM_FAULT_OOM;
	return VM_FAULT_SIGBUS;
}

/*
 * MAP_SYNC on a dax mapping guarantees dirty metadata is
 * flushed on write-faults (non-cow), but not read-faults.
 */
static bool dax_fault_is_synchronous(unsigned long flags,
		struct vm_area_struct *vma, struct iomap *iomap)
{
	return (flags & IOMAP_WRITE) && (vma->vm_flags & VM_SYNC)
		&& (iomap->flags & IOMAP_F_DIRTY);
}

static vm_fault_t dax_iomap_pte_fault(struct vm_fault *vmf, pfn_t *pfnp,
			       int *iomap_errp, const struct iomap_ops *ops)
{
	struct vm_area_struct *vma = vmf->vma;
	struct address_space *mapping = vma->vm_file->f_mapping;
	struct inode *inode = mapping->host;
	unsigned long vaddr = vmf->address;
	loff_t pos = (loff_t)vmf->pgoff << PAGE_SHIFT;
	struct iomap iomap = { 0 };
	unsigned flags = IOMAP_FAULT;
	int error, major = 0;
	bool write = vmf->flags & FAULT_FLAG_WRITE;
	bool sync;
	vm_fault_t ret = 0;
	void *entry;
	pfn_t pfn;

	trace_dax_pte_fault(inode, vmf, ret);
	/*
	 * Check whether offset isn't beyond end of file now. Caller is supposed
	 * to hold locks serializing us with truncate / punch hole so this is
	 * a reliable test.
	 */
	if (pos >= i_size_read(inode)) {
		ret = VM_FAULT_SIGBUS;
		goto out;
	}

	if (write && !vmf->cow_page)
		flags |= IOMAP_WRITE;

	entry = grab_mapping_entry(mapping, vmf->pgoff, 0);
	if (IS_ERR(entry)) {
		ret = dax_fault_return(PTR_ERR(entry));
		goto out;
	}

	/*
	 * It is possible, particularly with mixed reads & writes to private
	 * mappings, that we have raced with a PMD fault that overlaps with
	 * the PTE we need to set up.  If so just return and the fault will be
	 * retried.
	 */
	if (pmd_trans_huge(*vmf->pmd) || pmd_devmap(*vmf->pmd)) {
		ret = VM_FAULT_NOPAGE;
		goto unlock_entry;
	}

	/*
	 * Note that we don't bother to use iomap_apply here: DAX required
	 * the file system block size to be equal the page size, which means
	 * that we never have to deal with more than a single extent here.
	 */
	error = ops->iomap_begin(inode, pos, PAGE_SIZE, flags, &iomap);
	if (iomap_errp)
		*iomap_errp = error;
	if (error) {
		ret = dax_fault_return(error);
		goto unlock_entry;
	}
	if (WARN_ON_ONCE(iomap.offset + iomap.length < pos + PAGE_SIZE)) {
		error = -EIO;	/* fs corruption? */
		goto error_finish_iomap;
	}

	if (vmf->cow_page) {
		sector_t sector = dax_iomap_sector(&iomap, pos);

		switch (iomap.type) {
		case IOMAP_HOLE:
		case IOMAP_UNWRITTEN:
			clear_user_highpage(vmf->cow_page, vaddr);
			break;
		case IOMAP_MAPPED:
			error = copy_user_dax(iomap.bdev, iomap.dax_dev,
					sector, PAGE_SIZE, vmf->cow_page, vaddr);
			break;
		default:
			WARN_ON_ONCE(1);
			error = -EIO;
			break;
		}

		if (error)
			goto error_finish_iomap;

		__SetPageUptodate(vmf->cow_page);
		ret = finish_fault(vmf);
		if (!ret)
			ret = VM_FAULT_DONE_COW;
		goto finish_iomap;
	}

	sync = dax_fault_is_synchronous(flags, vma, &iomap);

	switch (iomap.type) {
	case IOMAP_MAPPED:
		if (iomap.flags & IOMAP_F_NEW) {
			count_vm_event(PGMAJFAULT);
			count_memcg_event_mm(vma->vm_mm, PGMAJFAULT);
			major = VM_FAULT_MAJOR;
		}
		error = dax_iomap_pfn(&iomap, pos, PAGE_SIZE, &pfn);
		if (error < 0)
			goto error_finish_iomap;

		entry = dax_insert_mapping_entry(mapping, vmf, entry, pfn,
						 0, write && !sync);

		/*
		 * If we are doing synchronous page fault and inode needs fsync,
		 * we can insert PTE into page tables only after that happens.
		 * Skip insertion for now and return the pfn so that caller can
		 * insert it after fsync is done.
		 */
		if (sync) {
			if (WARN_ON_ONCE(!pfnp)) {
				error = -EIO;
				goto error_finish_iomap;
			}
			*pfnp = pfn;
			ret = VM_FAULT_NEEDDSYNC | major;
			goto finish_iomap;
		}
		trace_dax_insert_mapping(inode, vmf, entry);
		if (write)
			ret = vmf_insert_mixed_mkwrite(vma, vaddr, pfn);
		else
			ret = vmf_insert_mixed(vma, vaddr, pfn);

		goto finish_iomap;
	case IOMAP_UNWRITTEN:
	case IOMAP_HOLE:
		if (!write) {
			ret = dax_load_hole(mapping, entry, vmf);
			goto finish_iomap;
		}
		/*FALLTHRU*/
	default:
		WARN_ON_ONCE(1);
		error = -EIO;
		break;
	}

 error_finish_iomap:
	ret = dax_fault_return(error);
 finish_iomap:
	if (ops->iomap_end) {
		int copied = PAGE_SIZE;

		if (ret & VM_FAULT_ERROR)
			copied = 0;
		/*
		 * The fault is done by now and there's no way back (other
		 * thread may be already happily using PTE we have installed).
		 * Just ignore error from ->iomap_end since we cannot do much
		 * with it.
		 */
		ops->iomap_end(inode, pos, PAGE_SIZE, copied, flags, &iomap);
	}
 unlock_entry:
	put_locked_mapping_entry(mapping, vmf->pgoff);
 out:
	trace_dax_pte_fault_done(inode, vmf, ret);
	return ret | major;
}

#ifdef CONFIG_FS_DAX_PMD
static vm_fault_t dax_pmd_load_hole(struct vm_fault *vmf, struct iomap *iomap,
		void *entry)
{
	struct address_space *mapping = vmf->vma->vm_file->f_mapping;
	unsigned long pmd_addr = vmf->address & PMD_MASK;
	struct inode *inode = mapping->host;
	struct page *zero_page;
	void *ret = NULL;
	spinlock_t *ptl;
	pmd_t pmd_entry;
	pfn_t pfn;

	zero_page = mm_get_huge_zero_page(vmf->vma->vm_mm);

	if (unlikely(!zero_page))
		goto fallback;

	pfn = page_to_pfn_t(zero_page);
	ret = dax_insert_mapping_entry(mapping, vmf, entry, pfn,
			RADIX_DAX_PMD | RADIX_DAX_ZERO_PAGE, false);

	ptl = pmd_lock(vmf->vma->vm_mm, vmf->pmd);
	if (!pmd_none(*(vmf->pmd))) {
		spin_unlock(ptl);
		goto fallback;
	}

	pmd_entry = mk_pmd(zero_page, vmf->vma->vm_page_prot);
	pmd_entry = pmd_mkhuge(pmd_entry);
	set_pmd_at(vmf->vma->vm_mm, pmd_addr, vmf->pmd, pmd_entry);
	spin_unlock(ptl);
	trace_dax_pmd_load_hole(inode, vmf, zero_page, ret);
	return VM_FAULT_NOPAGE;

fallback:
	trace_dax_pmd_load_hole_fallback(inode, vmf, zero_page, ret);
	return VM_FAULT_FALLBACK;
}

static vm_fault_t dax_iomap_pmd_fault(struct vm_fault *vmf, pfn_t *pfnp,
			       const struct iomap_ops *ops)
{
	struct vm_area_struct *vma = vmf->vma;
	struct address_space *mapping = vma->vm_file->f_mapping;
	unsigned long pmd_addr = vmf->address & PMD_MASK;
	bool write = vmf->flags & FAULT_FLAG_WRITE;
	bool sync;
	unsigned int iomap_flags = (write ? IOMAP_WRITE : 0) | IOMAP_FAULT;
	struct inode *inode = mapping->host;
	vm_fault_t result = VM_FAULT_FALLBACK;
	struct iomap iomap = { 0 };
	pgoff_t max_pgoff, pgoff;
	void *entry;
	loff_t pos;
	int error;
	pfn_t pfn;

	/*
	 * Check whether offset isn't beyond end of file now. Caller is
	 * supposed to hold locks serializing us with truncate / punch hole so
	 * this is a reliable test.
	 */
	pgoff = linear_page_index(vma, pmd_addr);
	max_pgoff = DIV_ROUND_UP(i_size_read(inode), PAGE_SIZE);

	trace_dax_pmd_fault(inode, vmf, max_pgoff, 0);

	/*
	 * Make sure that the faulting address's PMD offset (color) matches
	 * the PMD offset from the start of the file.  This is necessary so
	 * that a PMD range in the page table overlaps exactly with a PMD
	 * range in the radix tree.
	 */
	if ((vmf->pgoff & PG_PMD_COLOUR) !=
	    ((vmf->address >> PAGE_SHIFT) & PG_PMD_COLOUR))
		goto fallback;

	/* Fall back to PTEs if we're going to COW */
	if (write && !(vma->vm_flags & VM_SHARED))
		goto fallback;

	/* If the PMD would extend outside the VMA */
	if (pmd_addr < vma->vm_start)
		goto fallback;
	if ((pmd_addr + PMD_SIZE) > vma->vm_end)
		goto fallback;

	if (pgoff >= max_pgoff) {
		result = VM_FAULT_SIGBUS;
		goto out;
	}

	/* If the PMD would extend beyond the file size */
	if ((pgoff | PG_PMD_COLOUR) >= max_pgoff)
		goto fallback;

	/*
	 * grab_mapping_entry() will make sure we get a 2MiB empty entry, a
	 * 2MiB zero page entry or a DAX PMD.  If it can't (because a 4k page
	 * is already in the tree, for instance), it will return -EEXIST and
	 * we just fall back to 4k entries.
	 */
	entry = grab_mapping_entry(mapping, pgoff, RADIX_DAX_PMD);
	if (IS_ERR(entry))
		goto fallback;

	/*
	 * It is possible, particularly with mixed reads & writes to private
	 * mappings, that we have raced with a PTE fault that overlaps with
	 * the PMD we need to set up.  If so just return and the fault will be
	 * retried.
	 */
	if (!pmd_none(*vmf->pmd) && !pmd_trans_huge(*vmf->pmd) &&
			!pmd_devmap(*vmf->pmd)) {
		result = 0;
		goto unlock_entry;
	}

	/*
	 * Note that we don't use iomap_apply here.  We aren't doing I/O, only
	 * setting up a mapping, so really we're using iomap_begin() as a way
	 * to look up our filesystem block.
	 */
	pos = (loff_t)pgoff << PAGE_SHIFT;
	error = ops->iomap_begin(inode, pos, PMD_SIZE, iomap_flags, &iomap);
	if (error)
		goto unlock_entry;

	if (iomap.offset + iomap.length < pos + PMD_SIZE)
		goto finish_iomap;

	sync = dax_fault_is_synchronous(iomap_flags, vma, &iomap);

	switch (iomap.type) {
	case IOMAP_MAPPED:
		error = dax_iomap_pfn(&iomap, pos, PMD_SIZE, &pfn);
		if (error < 0)
			goto finish_iomap;

		entry = dax_insert_mapping_entry(mapping, vmf, entry, pfn,
						RADIX_DAX_PMD, write && !sync);

		/*
		 * If we are doing synchronous page fault and inode needs fsync,
		 * we can insert PMD into page tables only after that happens.
		 * Skip insertion for now and return the pfn so that caller can
		 * insert it after fsync is done.
		 */
		if (sync) {
			if (WARN_ON_ONCE(!pfnp))
				goto finish_iomap;
			*pfnp = pfn;
			result = VM_FAULT_NEEDDSYNC;
			goto finish_iomap;
		}

		trace_dax_pmd_insert_mapping(inode, vmf, PMD_SIZE, pfn, entry);
		result = vmf_insert_pfn_pmd(vma, vmf->address, vmf->pmd, pfn,
					    write);
		break;
	case IOMAP_UNWRITTEN:
	case IOMAP_HOLE:
		if (WARN_ON_ONCE(write))
			break;
		result = dax_pmd_load_hole(vmf, &iomap, entry);
		break;
	default:
		WARN_ON_ONCE(1);
		break;
	}

 finish_iomap:
	if (ops->iomap_end) {
		int copied = PMD_SIZE;

		if (result == VM_FAULT_FALLBACK)
			copied = 0;
		/*
		 * The fault is done by now and there's no way back (other
		 * thread may be already happily using PMD we have installed).
		 * Just ignore error from ->iomap_end since we cannot do much
		 * with it.
		 */
		ops->iomap_end(inode, pos, PMD_SIZE, copied, iomap_flags,
				&iomap);
	}
 unlock_entry:
	put_locked_mapping_entry(mapping, pgoff);
 fallback:
	if (result == VM_FAULT_FALLBACK) {
		split_huge_pmd(vma, vmf->pmd, vmf->address);
		count_vm_event(THP_FAULT_FALLBACK);
	}
out:
	trace_dax_pmd_fault_done(inode, vmf, max_pgoff, result);
	return result;
}
#else
static vm_fault_t dax_iomap_pmd_fault(struct vm_fault *vmf, pfn_t *pfnp,
			       const struct iomap_ops *ops)
{
	return VM_FAULT_FALLBACK;
}
#endif /* CONFIG_FS_DAX_PMD */

/**
 * dax_iomap_fault - handle a page fault on a DAX file
 * @vmf: The description of the fault
 * @pe_size: Size of the page to fault in
 * @pfnp: PFN to insert for synchronous faults if fsync is required
 * @iomap_errp: Storage for detailed error code in case of error
 * @ops: Iomap ops passed from the file system
 *
 * When a page fault occurs, filesystems may call this helper in
 * their fault handler for DAX files. dax_iomap_fault() assumes the caller
 * has done all the necessary locking for page fault to proceed
 * successfully.
 */
vm_fault_t dax_iomap_fault(struct vm_fault *vmf, enum page_entry_size pe_size,
		    pfn_t *pfnp, int *iomap_errp, const struct iomap_ops *ops)
{
	switch (pe_size) {
	case PE_SIZE_PTE:
		return dax_iomap_pte_fault(vmf, pfnp, iomap_errp, ops);
	case PE_SIZE_PMD:
		return dax_iomap_pmd_fault(vmf, pfnp, ops);
	default:
		return VM_FAULT_FALLBACK;
	}
}
EXPORT_SYMBOL_GPL(dax_iomap_fault);

/**
 * dax_insert_pfn_mkwrite - insert PTE or PMD entry into page tables
 * @vmf: The description of the fault
 * @pe_size: Size of entry to be inserted
 * @pfn: PFN to insert
 *
 * This function inserts writeable PTE or PMD entry into page tables for mmaped
 * DAX file.  It takes care of marking corresponding radix tree entry as dirty
 * as well.
 */
static vm_fault_t dax_insert_pfn_mkwrite(struct vm_fault *vmf,
				  enum page_entry_size pe_size,
				  pfn_t pfn)
{
	struct address_space *mapping = vmf->vma->vm_file->f_mapping;
	void *entry, **slot;
	pgoff_t index = vmf->pgoff;
	vm_fault_t ret;

	xa_lock_irq(&mapping->i_pages);
	entry = get_unlocked_mapping_entry(mapping, index, &slot);
	/* Did we race with someone splitting entry or so? */
	if (!entry ||
	    (pe_size == PE_SIZE_PTE && !dax_is_pte_entry(entry)) ||
	    (pe_size == PE_SIZE_PMD && !dax_is_pmd_entry(entry))) {
		put_unlocked_mapping_entry(mapping, index, entry);
		xa_unlock_irq(&mapping->i_pages);
		trace_dax_insert_pfn_mkwrite_no_entry(mapping->host, vmf,
						      VM_FAULT_NOPAGE);
		return VM_FAULT_NOPAGE;
	}
	radix_tree_tag_set(&mapping->i_pages, index, PAGECACHE_TAG_DIRTY);
	entry = lock_slot(mapping, slot);
	xa_unlock_irq(&mapping->i_pages);
	switch (pe_size) {
	case PE_SIZE_PTE:
		ret = vmf_insert_mixed_mkwrite(vmf->vma, vmf->address, pfn);
		break;
#ifdef CONFIG_FS_DAX_PMD
	case PE_SIZE_PMD:
		ret = vmf_insert_pfn_pmd(vmf->vma, vmf->address, vmf->pmd,
			pfn, true);
		break;
#endif
	default:
		ret = VM_FAULT_FALLBACK;
	}
	put_locked_mapping_entry(mapping, index);
	trace_dax_insert_pfn_mkwrite(mapping->host, vmf, ret);
	return ret;
}

/**
 * dax_finish_sync_fault - finish synchronous page fault
 * @vmf: The description of the fault
 * @pe_size: Size of entry to be inserted
 * @pfn: PFN to insert
 *
 * This function ensures that the file range touched by the page fault is
 * stored persistently on the media and handles inserting of appropriate page
 * table entry.
 */
vm_fault_t dax_finish_sync_fault(struct vm_fault *vmf,
		enum page_entry_size pe_size, pfn_t pfn)
{
	int err;
	loff_t start = ((loff_t)vmf->pgoff) << PAGE_SHIFT;
	size_t len = 0;

	if (pe_size == PE_SIZE_PTE)
		len = PAGE_SIZE;
	else if (pe_size == PE_SIZE_PMD)
		len = PMD_SIZE;
	else
		WARN_ON_ONCE(1);
	err = vfs_fsync_range(vmf->vma->vm_file, start, start + len - 1, 1);
	if (err)
		return VM_FAULT_SIGBUS;
	return dax_insert_pfn_mkwrite(vmf, pe_size, pfn);
}
EXPORT_SYMBOL_GPL(dax_finish_sync_fault);<|MERGE_RESOLUTION|>--- conflicted
+++ resolved
@@ -447,10 +447,7 @@
 			xa_unlock_irq(&mapping->i_pages);
 			break;
 		} else if (IS_ERR(entry)) {
-<<<<<<< HEAD
-=======
 			xa_unlock_irq(&mapping->i_pages);
->>>>>>> f9885ef8
 			WARN_ON_ONCE(PTR_ERR(entry) != -EAGAIN);
 			continue;
 		}
