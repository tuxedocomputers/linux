--- conflicted
+++ resolved
@@ -5672,10 +5672,7 @@
 	struct task_struct *next, *p, *max = NULL;
 	const struct cpumask *smt_mask;
 	bool fi_before = false;
-<<<<<<< HEAD
-=======
 	bool core_clock_updated = (rq == rq->core);
->>>>>>> 754e0b0e
 	unsigned long cookie;
 	int i, cpu, occ = 0;
 	struct rq *rq_i;
@@ -5816,11 +5813,7 @@
 
 		if (p == rq_i->idle) {
 			if (rq_i->nr_running) {
-<<<<<<< HEAD
-				rq->core->core_forceidle = true;
-=======
 				rq->core->core_forceidle_count++;
->>>>>>> 754e0b0e
 				if (!fi_before)
 					rq->core->core_forceidle_seq++;
 			}
